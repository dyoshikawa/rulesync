--- conflicted
+++ resolved
@@ -18,22 +18,10 @@
       - name: Checkout code
         uses: actions/checkout@08c6903cd8c0fde910a37f88322edcfb5dd907a8 # v5.0.0
 
-<<<<<<< HEAD
-      - name: Setup Node.js
-        uses: actions/setup-node@2028fbc5c25fe9cf00d9f06a71cc4710d4507903 # v6.0.0
-        with:
-          node-version: '24'
-
-      - name: Install pnpm
-        uses: pnpm/action-setup@41ff72655975bd51cab0327fa583b6e92b6d3061 # v4.2.0
-        with:
-          version: 10.20.0
-=======
       - name: Setup mise
         uses: jdx/mise-action@v2
         with:
           experimental: true
->>>>>>> 8b37750d
 
       - name: Install dependencies
         run: pnpm install --ignore-scripts
