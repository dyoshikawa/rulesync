--- conflicted
+++ resolved
@@ -18,13 +18,8 @@
       - name: Checkout code
         uses: actions/checkout@08c6903cd8c0fde910a37f88322edcfb5dd907a8 # v5.0.0
 
-<<<<<<< HEAD
-      - name: Install Bun
-        uses: oven-sh/setup-bun@735343b667d3e6f658f44d0eca948eb6282f2b76 # v2.0.2
-=======
       - name: Setup mise
         uses: jdx/mise-action@v2
->>>>>>> 8b37750d
         with:
           experimental: true
 
