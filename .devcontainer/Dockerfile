--- conflicted
+++ resolved
@@ -5,26 +5,6 @@
 
 # Install basic development tools and iptables/ipset
 RUN apt update && apt install -y less \
-<<<<<<< HEAD
-    git \
-    procps \
-    sudo \
-    fzf \
-    zsh \
-    man-db \
-    unzip \
-    gnupg2 \
-    gh \
-    iptables \
-    ipset \
-    iproute2 \
-    dnsutils \
-    aggregate \
-    jq \
-    vim \
-    bubblewrap \
-    socat
-=======
   git \
   procps \
   sudo \
@@ -44,7 +24,6 @@
   bubblewrap \
   socat \
   ripgrep
->>>>>>> 1c3c3682
 
 # Ensure default node user has access to /usr/local/share
 RUN mkdir -p /usr/local/share/npm-global && \
