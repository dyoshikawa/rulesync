--- conflicted
+++ resolved
@@ -4,20 +4,11 @@
 
 Please execute the following tasks:
 
-<<<<<<< HEAD
 1. `target_dir/**/*.ts` ファイルを対象に、 `pnpm exec eslint` を実行し `as` アサーションを使用している箇所を検出します。
 2. `as` アサーションを使用している箇所を修正します。
     - `as const` や `satisfies` を使用して解決できる場合は、そちらに置き換えます。
     - そもそも値の形式をバリデーションすべき場合は、zodスキーマを使用してバリデーションを追加します。zodスキーマが `src/types/*.ts` に存在する場合はそれをimportして使用します。存在しない場合は新たに `src/type/*.ts` にzodスキーマと `z.infer()` で導出した型定義を作成します。
 3. 修正後、各種チェックが通ることを確認します。
-=======
-1. Search for all occurrences of `as` assertions in `{target_dir}/**/*.ts` files.
-    - Exclude test files (`**/*.test.ts`) as type safety is not as critical as in production code.
-2. Fix the places using `as` assertions.
-    - Replace with `as const` or `satisfies` if they can resolve the issue.
-    - If the value format should be validated in the first place, add validation using zod schemas. If zod schemas exist in `src/types/*.ts`, import and use them. If they don't exist, create new zod schemas and type definitions derived with `z.infer()` in `src/types/*.ts`.
-3. After fixing, confirm that various checks pass.
->>>>>>> d6341656
      - `pnpm fix`
      - `pnpm test`
 4. If there are no issues, commit the changes.