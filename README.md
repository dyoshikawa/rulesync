--- conflicted
+++ resolved
@@ -136,13 +136,10 @@
 | Cursor                 |  ✅   |   ✅  |   ✅   |     ✅ 🌏  |     🎮     |    ✅   |
 | OpenCode               |  ✅   |       |   ✅   |    ✅ 🌏    |   ✅ 🌏    |   ✅ 🌏  |
 | Cline                  |  ✅    |   ✅    |  ✅    |          |          |        |
-<<<<<<< HEAD
 | Kilo Code              |  ✅ 🌏   |        |       |          |          |        |
-| Roo Code               |  ✅   |   ✅   |  ✅    |   ✅     |     🎮     |        |
-=======
 | Roo Code               |  ✅   |   ✅   |  ✅    |   ✅     |     🎮     |   ✅ 🌏  |
->>>>>>> 71bef0f0
 | Qwen Code              |  ✅   |   ✅   |       |         |          |        |
+
 | Kiro IDE               |  ✅   |   ✅   |      |         |          |        |
 | Amazon Q Developer CLI |  ✅   |       |  ✅   |         |          |        |
 | Google Antigravity     |  ✅   |       |       |    ✅    |          |        |
