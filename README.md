<p align="center">
  <img src="images/logo.jpg" alt="Rulesync Logo" width="600">
</p>

# Rulesync

[![CI](https://github.com/dyoshikawa/rulesync/actions/workflows/ci.yml/badge.svg)](https://github.com/dyoshikawa/rulesync/actions/workflows/ci.yml)
[![npm version](https://img.shields.io/npm/v/rulesync)](https://www.npmjs.com/package/rulesync)
[![npm downloads](https://img.shields.io/npm/dt/rulesync)](https://www.npmjs.com/package/rulesync)
[![Ask DeepWiki](https://deepwiki.com/badge.svg)](https://deepwiki.com/dyoshikawa/rulesync)
[![Mentioned in Awesome Claude Code](https://awesome.re/mentioned-badge.svg)](https://github.com/hesreallyhim/awesome-claude-code)
[![Mentioned in Awesome Gemini CLI](https://awesome.re/mentioned-badge.svg)](https://github.com/Piebald-AI/awesome-gemini-cli)
<a href="https://flatt.tech/oss/gmo/trampoline" target="_blank"><img src="https://flatt.tech/assets/images/badges/gmo-oss.svg" height="24px"/></a>

A Node.js CLI tool that automatically generates configuration files for various AI development tools from unified AI rule files. Features selective generation, comprehensive import/export capabilities, and supports major AI development tools with rules, commands, MCP, ignore files, subagents and skills.

> [!NOTE]
> If you are interested in Rulesync latest news, please follow the maintainer's X(Twitter) account:
> [@dyoshikawa1993](https://x.com/dyoshikawa1993)

## Installation

### Package Managers

```bash
npm install -g rulesync
# or
brew install rulesync

# And then
rulesync --version
rulesync --help
```

### Single Binary (Experimental)

Download pre-built binaries from the [latest release](https://github.com/dyoshikawa/rulesync/releases/latest).

<details>
<summary>Commands to install a binary for your platform</summary>

#### Linux (x64)

```bash
curl -L https://github.com/dyoshikawa/rulesync/releases/latest/download/rulesync-linux-x64 -o rulesync
chmod +x rulesync
# Place the binary wherever set PATH
sudo mv rulesync /usr/local/bin/
```

#### Linux (ARM64)

```bash
curl -L https://github.com/dyoshikawa/rulesync/releases/latest/download/rulesync-linux-arm64 -o rulesync
chmod +x rulesync
# Place the binary wherever set PATH
sudo mv rulesync /usr/local/bin/
```

#### macOS (Apple Silicon)

```bash
curl -L https://github.com/dyoshikawa/rulesync/releases/latest/download/rulesync-darwin-arm64 -o rulesync
chmod +x rulesync
# Place the binary wherever set PATH
sudo mv rulesync /usr/local/bin/
```

#### Windows (x64)

```powershell
# PowerShell
Invoke-WebRequest -Uri "https://github.com/dyoshikawa/rulesync/releases/latest/download/rulesync-windows-x64.exe" -OutFile "rulesync.exe"
# Add to PATH or place in a directory already in PATH
Move-Item rulesync.exe C:\Windows\System32\
```

Or using curl (if available):

```bash
curl -L https://github.com/dyoshikawa/rulesync/releases/latest/download/rulesync-windows-x64.exe -o rulesync.exe
# Place the binary wherever set PATH
```

#### Verify checksums

```bash
curl -L https://github.com/dyoshikawa/rulesync/releases/latest/download/SHA256SUMS -o SHA256SUMS

# Linux/macOS
sha256sum -c SHA256SUMS

# Windows (PowerShell)
# Download SHA256SUMS file first, then verify:
Get-FileHash rulesync.exe -Algorithm SHA256 | ForEach-Object {
  $actual = $_.Hash.ToLower()
  $expected = (Get-Content SHA256SUMS | Select-String "rulesync-windows-x64.exe").ToString().Split()[0]
  if ($actual -eq $expected) { "✓ Checksum verified" } else { "✗ Checksum mismatch" }
}
```
</details>

## Getting Started

```bash
# Create necessary directories, sample rule files, and configuration file
npx rulesync init
```

On the other hand, if you already have AI tool configurations:

```bash
# Import existing files (to .rulesync/**/*)
npx rulesync import --targets claudecode    # From CLAUDE.md
npx rulesync import --targets cursor        # From .cursorrules
npx rulesync import --targets copilot       # From .github/copilot-instructions.md
npx rulesync import --targets claudecode --features rules,mcp,commands,subagents

# And more tool supports

# Generate unified configurations with all features
npx rulesync generate --targets "*" --features "*"
```

## Supported Tools and Features

Rulesync supports both **generation** and **import** for All of the major AI coding tools:

| Tool                  | rules | ignore | mcp   | commands | subagents | skills |
|------------------------|:-----:|:------:|:-----:|:--------:|:---------:|:------:|
| AGENTS.md            |  ✅   |      |       |     🎮     |      🎮     |    🎮   |
| Claude Code            |  ✅ 🌏   |  ✅   |  ✅ 🌏 📦   |    ✅ 🌏     |    ✅ 🌏     |  ✅ 🌏   |
| Codex CLI              |  ✅ 🌏   |      |   🌏   |     🌏    |    🎮      |    🌏   |
| Gemini CLI             |  ✅ 🌏  |   ✅   |  ✅ 🌏  |     ✅ 🌏  |      🎮     |    🎮   |
| GitHub Copilot         |  ✅    |       |  ✅    |     ✅     |    ✅      |    ✅   |
| Cursor                 |  ✅   |   ✅  |   ✅   |     ✅ 🌏  |     🎮     |    ✅   |
| OpenCode               |  ✅   |       |   ✅   |    ✅ 🌏    |   ✅ 🌏    |   ✅ 🌏  |
<<<<<<< HEAD
| Cline                  |  ✅    |   ✅    |  ✅    |          |          |        |
| Kilo Code              |  ✅ 🌏   |        |       |          |          |        |
=======
| Cline                  |  ✅    |   ✅    |  ✅    |     ✅ 🌏  |          |        |
>>>>>>> 1c3c3682
| Roo Code               |  ✅   |   ✅   |  ✅    |   ✅     |     🎮     |   ✅ 🌏  |
| Qwen Code              |  ✅   |   ✅   |       |         |          |        |
| Kiro IDE               |  ✅   |   ✅   |      |         |          |        |
| Google Antigravity     |  ✅   |       |       |    ✅    |          |        |
| JetBrains Junie        |  ✅   |   ✅   |  ✅   |         |          |        |
| AugmentCode            |  ✅   |   ✅   |       |         |          |        |
| Windsurf               |  ✅   |   ✅    |      |         |          |        |
| Warp               |  ✅   |        |      |         |          |        |

* ✅: Supports project mode
* 🌏: Supports global mode
* 🎮: Supports simulated commands/subagents/skills (Project mode only)
* 📦: Supports modular MCP (Experimental)

## Why Rulesync?

### 🔧 **Tool Flexibility**
Team members can freely choose their preferred AI coding tools. Whether it's GitHub Copilot, Cursor, Cline, or Claude Code, each developer can use the tool that maximizes their productivity.

### 📈 **Future-Proof Development**
AI development tools evolve rapidly with new tools emerging frequently. With Rulesync, switching between tools doesn't require redefining your rules from scratch.

### 🎯 **Multi-Tool Workflow**
Enable hybrid development workflows combining multiple AI tools.

### 🔓 **No Lock-in**
Avoid lock-in completely. If you decide to stop using Rulesync, you can continue using the generated rule files as-is.

### 🎯 **Consistency Across Tools**
Apply consistent rules across all AI tools, improving code quality and development experience for the entire team.

### 🌏 **Global Mode**
You can use global mode via Rulesync by enabling `--global` option.

### 🎮 **Simulate Commands and Subagents**
Simulated commands and subagents allow you to generate simulated commands and subagents for cursor and codexcli. This is useful for shortening your prompts.

## Case Studies

Rulesync is trusted by leading companies and recognized by the industry:

- **Anthropic Official Customer Story**: [Classmethod Inc. - Improving AI coding tool consistency with Rulesync](https://claude.com/customers/classmethod)
- **Asoview Inc.**: [Adopting Rulesync for unified AI development rules](https://tech.asoview.co.jp/entry/2025/12/06/100000)
- **KAKEHASHI Tech Blog**: [Building multilingual systems for the LLM era with a monorepo and a "living specification"](https://kakehashi-dev.hatenablog.com/entry/2025/12/08/110000)

## Quick Commands

```bash
# Initialize new project (recommended: organized rules structure)
npx rulesync init

# Import existing configurations (to .rulesync/rules/ by default)
npx rulesync import --targets claudecode --features rules,ignore,mcp,commands,subagents,skills

# Generate all features for all tools (new preferred syntax)
npx rulesync generate --targets "*" --features "*"

# Generate specific features for specific tools
npx rulesync generate --targets copilot,cursor,cline --features rules,mcp
npx rulesync generate --targets claudecode --features rules,subagents

# Generate only rules (no MCP, ignore files, commands, or subagents)
npx rulesync generate --targets "*" --features rules

# Generate simulated commands and subagents
npx rulesync generate --targets copilot,cursor,codexcli --features commands,subagents --simulate-commands --simulate-subagents

# Add generated files to .gitignore
npx rulesync gitignore
```

## Configuration

You can configure Rulesync by creating a `rulesync.jsonc` file in the root of your project.

### JSON Schema Support

Rulesync provides a JSON Schema for editor validation and autocompletion. Add the `$schema` property to your `rulesync.jsonc`:

```jsonc
// rulesync.jsonc
{
  "$schema": "https://raw.githubusercontent.com/dyoshikawa/rulesync/refs/heads/main/config-schema.json",
  "targets": ["claudecode"],
  "features": ["rules"]
}
```

### Configuration Options

Example:

```jsonc
// rulesync.jsonc
{
  "$schema": "https://raw.githubusercontent.com/dyoshikawa/rulesync/refs/heads/main/config-schema.json",

  // List of tools to generate configurations for. You can specify "*" to generate all tools.
  "targets": ["cursor", "claudecode", "geminicli", "opencode", "codexcli"],

  // Features to generate. You can specify "*" to generate all features.
  "features": ["rules", "ignore", "mcp", "commands", "subagents"],
  
  // Base directories for generation.
  // Basically, you can specify a `["."]` only.
  // However, for example, if your project is a monorepo and you have to launch the AI agent at each package directory, you can specify multiple base directories.
  "baseDirs": ["."],

  // Delete existing files before generating
  "delete": true,

  // Verbose output
  "verbose": false,

  // Advanced options
  "global": false,  // Generate for global(user scope) configuration files
  "simulateCommands": false,  // Generate simulated commands
  "simulateSubagents": false,  // Generate simulated subagents
  "simulateSkills": false,  // Generate simulated skills
  "modularMcp": false  // Enable modular-mcp for context compression (experimental, Claude Code only)
}
```

### Target Order and File Conflicts

When multiple targets write to the same output file, **the last target in the array wins**. This is the "last-wins" behavior.

For example, both `agentsmd` and `opencode` generate `AGENTS.md`:

```jsonc
{
  // opencode wins because it comes last
  "targets": ["agentsmd", "opencode"],
  "features": ["rules"]
}
```

In this case:
1. `agentsmd` generates `AGENTS.md` first
2. `opencode` generates `AGENTS.md` second, overwriting the previous file

If you want `agentsmd`'s output instead, reverse the order:

```jsonc
{
  // agentsmd wins because it comes last
  "targets": ["opencode", "agentsmd"],
  "features": ["rules"]
}
```

## Each File Format

### `rulesync/rules/*.md`

Example:

```md
---
root: true # true that is less than or equal to one file for overview such as `AGENTS.md`, false for details such as `.agents/memories/*.md`
targets: ["*"] # * = all, or specific tools
description: "Rulesync project overview and development guidelines for unified AI rules management CLI tool"
globs: ["**/*"] # file patterns to match (e.g., ["*.md", "*.txt"])
agentsmd: # agentsmd and codexcli specific parameters
  # Support for using nested AGENTS.md files for subprojects in a large monorepo.
  # This option is available only if root is false.
  # If subprojectPath is provided, the file is located in `${subprojectPath}/AGENTS.md`.
  # If subprojectPath is not provided and root is false, the file is located in `.agents/memories/*.md`.
  subprojectPath: "path/to/subproject"
cursor: # cursor specific parameters
  alwaysApply: true
  description: "Rulesync project overview and development guidelines for unified AI rules management CLI tool"
  globs: ["*"]
antigravity: # antigravity specific parameters
  trigger: "always_on" # always_on, glob, manual, or model_decision
  globs: ["**/*"] # (optional) file patterns to match when trigger is "glob"
  description: "When to apply this rule" # (optional) used with "model_decision" trigger
---

# Rulesync Project Overview

This is Rulesync, a Node.js CLI tool that automatically generates configuration files for various AI development tools from unified AI rule files. The project enables teams to maintain consistent AI coding assistant rules across multiple tools.

...
```

### `.kilocode/rules/*.md` (Kilo Code)

Kilo Code loads project rules from `.kilocode/rules/` and global rules from `~/.kilocode/rules/`. The tool also supports mode-specific directories like `.kilocode/rules-{mode}` and legacy single-file fallbacks such as `.kilocoderules-{mode}` (or `.kilocoderules`, `.clinerules`, and `.roorules`), but Rulesync generates the directory-based layout by default.

### `rulesync/commands/*.md`

Example:

```md
---
description: 'Review a pull request' # command description
targets: ["*"] # * = all, or specific tools
copilot: # copilot specific parameters (optional)
  description: "Review a pull request"
---

target_pr = $ARGUMENTS

If target_pr is not provided, use the PR of the current branch.

Execute the following in parallel:

...
```

### `rulesync/subagents/*.md`

Example:

```md
---
name: planner # subagent name
targets: ["*"] # * = all, or specific tools
description: >- # subagent description
  This is the general-purpose planner. The user asks the agent to plan to
  suggest a specification, implement a new feature, refactor the codebase, or
  fix a bug. This agent can be called by the user explicitly only.
claudecode: # for claudecode-specific parameters
  model: inherit # opus, sonnet, haiku or inherit
copilot: # for GitHub Copilot specific parameters
  tools:
    - web/fetch # agent/runSubagent is always included automatically
opencode: # for OpenCode-specific parameters
  mode: subagent # must be set so OpenCode treats the agent as a subagent
  model: anthropic/claude-sonnet-4-20250514
  temperature: 0.1
  tools:
    write: false
    edit: false
    bash: false
  permission:
    bash:
      "git diff": allow
---

You are the planner for any tasks.

Based on the user's instruction, create a plan while analyzing the related files. Then, report the plan in detail. You can output files to @tmp/ if needed.

Attention, again, you are just the planner, so though you can read any files and run any commands for analysis, please don't write any code.
```

### `.rulesync/skills/*/SKILL.md`

Example:

```md
---
name: example-skill # skill name
description: >- # skill description
  A sample skill that demonstrates the skill format
targets: ["*"] # * = all, or specific tools
claudecode: # for claudecode-specific parameters
  allowed-tools:
    - "Bash"
    - "Read"
    - "Write"
    - "Grep"
---

This is the skill body content.

You can provide instructions, context, or any information that helps the AI agent understand and execute this skill effectively.

The skill can include:
- Step-by-step instructions
- Code examples
- Best practices
- Any relevant context

Skills are directory-based and can include additional files alongside SKILL.md.
```

### `.rulesync/mcp.json`

Example:

```json
{
  "mcpServers": {
    "serena": {
      "description": "Code analysis and semantic search MCP server",
      "type": "stdio",
      "command": "uvx",
      "args": [
        "--from",
        "git+https://github.com/oraios/serena",
        "serena",
        "start-mcp-server",
        "--context",
        "ide-assistant",
        "--enable-web-dashboard",
        "false",
        "--project",
        "."
      ],
      "env": {}
    },
    "context7": {
      "description": "Library documentation search server",
      "type": "stdio",
      "command": "npx",
      "args": [
        "-y",
        "@upstash/context7-mcp"
      ],
      "env": {}
    }
  }
}
```

### `.rulesync/.aiignore` or `.rulesyncignore`

Rulesync supports a single ignore list that can live in either location below:

- `.rulesync/.aiignore` (recommended)
- `.rulesyncignore` (project root)

Rules and behavior:

- You may use either location.
- When both exist, Rulesync prefers `.rulesync/.aiignore` (recommended) over `.rulesyncignore` (legacy) when reading.
- If neither file exists yet, Rulesync defaults to creating `.rulesync/.aiignore`.

Notes:
- Running `rulesync init` will create `.rulesync/.aiignore` if no ignore file is present.

Example:

```ignore
tmp/
credentials/
```

## Global Mode

You can use global mode via Rulesync by enabling `--global` option. It can also be called as user scope mode.

Currently, supports rules and commands generation for Claude Code. Import for global files is supported for rules and commands.

1. Create an any name directory. For example, if you prefer `~/.aiglobal`, run the following command.
    ```bash
    mkdir -p ~/.aiglobal
    ```
2. Initialize files for global files in the directory.
    ```bash
    cd ~/.aiglobal
    npx rulesync init
    ``` 
3. Edit `~/.aiglobal/rulesync.jsonc` to enable global mode.
    ```jsonc
    {
      "global": true
    }
    ```
4. Edit `~/.aiglobal/.rulesync/rules/overview.md` to your preferences.
    ```md
    ---
    root: true
    ---
    # The Project Overview
    ...
    ```
5. Generate rules for global settings.
    ```bash
    # Run in the `~/.aiglobal` directory
    npx rulesync generate
    ```

> [!NOTE]
> Currently, when in the directory enabled global mode:
> * `rulesync.jsonc` only supports `global`, `features`, `delete` and `verbose`. `Features` can be set `"rules"` and `"commands"`. Other parameters are ignored.
> * `rules/*.md` only supports single file has `root: true`, and frontmatter parameters without `root` are ignored.
> * Only Claude Code is supported for global mode commands.

## Simulate Commands, Subagents and Skills

Simulated commands, subagents and skills allow you to generate simulated features for cursor, codexcli and etc. This is useful for shortening your prompts.

1. Prepare `.rulesync/commands/*.md`, `.rulesync/subagents/*.md` and `.rulesync/skills/*/SKILL.md` for your purposes.
2. Generate simulated commands, subagents and skills for specific tools that are included in cursor, codexcli and etc.
    ```bash
    npx rulesync generate \
      --targets copilot,cursor,codexcli \
      --features commands,subagents,skills \
      --simulate-commands \
      --simulate-subagents \
      --simulate-skills
    ```
3. Use simulated commands, subagents and skills in your prompts.
    - Prompt examples:
      ```txt
      # Execute simulated commands. By the way, `s/` stands for `simulate/`.
      s/your-command

      # Execute simulated subagents
      Call your-subagent to achieve something.

      # Use simulated skills
      Use the skill your-skill to achieve something.
      ```

## Modular MCP (Experimental)

Rulesync supports compressing tokens consumed by MCP servers [d-kimuson/modular-mcp](https://github.com/d-kimuson/modular-mcp) for context saving. When enabled with `--modular-mcp`, it additionally generates `modular-mcp.json`.

```bash
# Enable modular-mcp via CLI
npx rulesync generate --targets claudecode --features mcp --modular-mcp

# Or via configuration file
{
  "modularMcp": true
}
```

When enabling modular-mcp, each MCP server must have a `description` field. Example:

```diff
// .rulesync/mcp.json
{
  "mcpServers": {
    "context7": {
+     "description": "Up-to-date documentation and code examples for libraries",
      "type": "stdio",
      "command": "npx",
      "args": [
        "-y",
        "@upstash/context7-mcp"
      ],
      "env": {}
    }
}
```

You can also configure `exposed` to exclude specific MCP servers from modular-mcp. It is optional and default to `false`. If you specify `exposed: true`, the MCP server is always loaded in the initial context.

```diff
// .rulesync/mcp.json
{
  "mcpServers": {
    "context7": {
+     "exposed": true,
      "type": "stdio",
      "command": "npx",
      "args": [
        "-y",
        "@upstash/context7-mcp"
      ],
      "env": {}
    }
}
```

To demonstrate the effect of modular-mcp, please see the following example:

<details>
<summary>Example of effect</summary>

Please see examples using Claude Code.

When using following mcp servers:

```json
// .rulesync/mcp.json

{
  "mcpServers": {
    "serena": {
      "description": "Semantic coding tools for intelligent codebase exploration and manipulation",
      "type": "stdio",
      "command": "uvx",
      "args": [
        "--from",
        "git+https://github.com/oraios/serena",
        "serena",
        "start-mcp-server",
        "--context",
        "ide-assistant",
        "--enable-web-dashboard",
        "false",
        "--project",
        "."
      ],
      "env": {}
    },
    "context7": {
      "description": "Up-to-date documentation and code examples for libraries",
      "type": "stdio",
      "command": "npx",
      "args": [
        "-y",
        "@upstash/context7-mcp"
      ],
      "env": {}
    },
    "fetch": {
      "description": "This server enables LLMs to retrieve and process content from web pages, converting HTML to markdown for easier consumption.",
      "type": "stdio",
      "command": "uvx",
      "args": [
        "mcp-server-fetch"
      ],
      "env": {}
    }
  }
}
```

Once run `rulesync generate --targets claudecode --features mcp`, `/context` result on Claude Code is as follows:

```
      Context Usage
     ⛁ ⛁ ⛁ ⛁ ⛁ ⛁ ⛁ ⛁ ⛁ ⛁   claude-sonnet-4-5-20250929 · 82k/200k tokens (41%)
     ⛁ ⛁ ⛁ ⛁ ⛁ ⛁ ⛁ ⛁ ⛀ ⛀ 
     ⛶ ⛶ ⛶ ⛶ ⛶ ⛶ ⛶ ⛶ ⛶ ⛶   ⛁ System prompt: 2.5k tokens (1.3%)
     ⛶ ⛶ ⛶ ⛶ ⛶ ⛶ ⛶ ⛶ ⛶ ⛶   ⛁ System tools: 13.9k tokens (6.9%)
     ⛶ ⛶ ⛶ ⛶ ⛶ ⛶ ⛶ ⛶ ⛶ ⛶   ⛁ MCP tools: 15.7k tokens (7.9%)
     ⛶ ⛶ ⛶ ⛶ ⛶ ⛶ ⛶ ⛶ ⛶ ⛶   ⛁ Memory files: 5.2k tokens (2.6%)
     ⛶ ⛶ ⛶ ⛶ ⛶ ⛶ ⛶ ⛶ ⛶ ⛶   ⛁ Messages: 8 tokens (0.0%)
     ⛶ ⛶ ⛶ ⛶ ⛶ ⛶ ⛶ ⛝ ⛝ ⛝   ⛶ Free space: 118k (58.8%)
     ⛝ ⛝ ⛝ ⛝ ⛝ ⛝ ⛝ ⛝ ⛝ ⛝   ⛝ Autocompact buffer: 45.0k tokens (22.5%)
     ⛝ ⛝ ⛝ ⛝ ⛝ ⛝ ⛝ ⛝ ⛝ ⛝
```

On the other hand, once run `rulesync generate --targets claudecode --features mcp --modular-mcp`, `/context` result on Claude Code is as follows:

``` 
      Context Usage
     ⛁ ⛁ ⛁ ⛁ ⛁ ⛁ ⛁ ⛁ ⛀ ⛁   claude-sonnet-4-5-20250929 · 68k/200k tokens (34%)
     ⛁ ⛀ ⛀ ⛶ ⛶ ⛶ ⛶ ⛶ ⛶ ⛶ 
     ⛶ ⛶ ⛶ ⛶ ⛶ ⛶ ⛶ ⛶ ⛶ ⛶   ⛁ System prompt: 2.5k tokens (1.3%)
     ⛶ ⛶ ⛶ ⛶ ⛶ ⛶ ⛶ ⛶ ⛶ ⛶   ⛁ System tools: 13.5k tokens (6.8%)
     ⛶ ⛶ ⛶ ⛶ ⛶ ⛶ ⛶ ⛶ ⛶ ⛶   ⛁ MCP tools: 1.3k tokens (0.6%)
     ⛶ ⛶ ⛶ ⛶ ⛶ ⛶ ⛶ ⛶ ⛶ ⛶   ⛁ Memory files: 5.2k tokens (2.6%)
     ⛶ ⛶ ⛶ ⛶ ⛶ ⛶ ⛶ ⛶ ⛶ ⛶   ⛁ Messages: 8 tokens (0.0%)
     ⛶ ⛶ ⛶ ⛶ ⛶ ⛶ ⛶ ⛝ ⛝ ⛝   ⛶ Free space: 132k (66.2%)
     ⛝ ⛝ ⛝ ⛝ ⛝ ⛝ ⛝ ⛝ ⛝ ⛝   ⛝ Autocompact buffer: 45.0k tokens (22.5%)
     ⛝ ⛝ ⛝ ⛝ ⛝ ⛝ ⛝ ⛝ ⛝ ⛝
```

Focus on the difference of MCP tools usage.

| | Context Usage|
|---|---|
|Disabled Modular MCP| 15.7k tokens (7.9%) |
|Enabled Modular MCP| 1.3k tokens (0.6%) |

So, in this case, approximately 92% reduction in MCP tools consumption!
</details>

## Rulesync MCP Server

Rulesync provides an MCP (Model Context Protocol) server that enables AI agents to manage your Rulesync files. This allows AI agents to discover, read, create, update, and delete files dynamically.

> [!NOTE]
> The MCP server exposes the only one tool to minimize your agent's token usage. Approximately less than 1k tokens for the tool definition.

### Available Tools

The Rulesync MCP server provides the following tools:

<details>
<summary>Rules Management</summary>

- `list` - List all rule files
- `get` - Get a specific rule file
- `put` - Create or update a rule file
- `delete` - Delete a rule file

</details>

<details>
<summary>Commands Management</summary>

- `list` - List all command files
- `get` - Get a specific command file
- `put` - Create or update a command file
- `delete` - Delete a command file

</details>

<details>
<summary>Subagents Management</summary>

- `list` - List all subagent files
- `get` - Get a specific subagent file
- `put` - Create or update a subagent file
- `delete` - Delete a subagent file

</details>

<details>
<summary>Skills Management</summary>

- `list` - List all skill directories
- `get` - Get a specific skill (SKILL.md and other files)
- `put` - Create or update a skill directory
- `delete` - Delete a skill directory

</details>

<details>
<summary>Ignore Files Management</summary>

- `getIgnoreFile` - Get the ignore file
- `putIgnoreFile` - Create or update the ignore file
- `deleteIgnoreFile` - Delete the ignore file

</details>

<details>
<summary>MCP Configuration Management</summary>

- `getMcpFile` - Get the MCP configuration file
- `putMcpFile` - Create or update the MCP configuration file
- `deleteMcpFile` - Delete the MCP configuration file

</details>

### Usage

#### Starting the MCP Server

```bash
rulesync mcp
```

This starts an MCP server using stdio transport that AI agents can communicate with.

#### Configuration

Add the Rulesync MCP server to your `.rulesync/mcp.json`:

```json
{
  "mcpServers": {
    "rulesync-mcp": {
      "type": "stdio",
      "command": "npx",
      "args": ["-y", "rulesync", "mcp"],
      "env": {}
    }
  }
}
```

## FAQ

### Q. The generated `.mcp.json` doesn't work properly in Claude Code.

You can try adding the following to `.claude/settings.json` or `.claude/settings.local.json`:

```diff
{
+ "enableAllProjectMcpServers": true
}
```

According to [the documentation](https://code.claude.com/docs/en/settings), this means:

> Automatically approve all MCP servers defined in project .mcp.json files

## License

MIT License<|MERGE_RESOLUTION|>--- conflicted
+++ resolved
@@ -135,12 +135,8 @@
 | GitHub Copilot         |  ✅    |       |  ✅    |     ✅     |    ✅      |    ✅   |
 | Cursor                 |  ✅   |   ✅  |   ✅   |     ✅ 🌏  |     🎮     |    ✅   |
 | OpenCode               |  ✅   |       |   ✅   |    ✅ 🌏    |   ✅ 🌏    |   ✅ 🌏  |
-<<<<<<< HEAD
-| Cline                  |  ✅    |   ✅    |  ✅    |          |          |        |
+| Cline                  |  ✅    |   ✅    |  ✅    |     ✅ 🌏  |          |        |
 | Kilo Code              |  ✅ 🌏   |        |       |          |          |        |
-=======
-| Cline                  |  ✅    |   ✅    |  ✅    |     ✅ 🌏  |          |        |
->>>>>>> 1c3c3682
 | Roo Code               |  ✅   |   ✅   |  ✅    |   ✅     |     🎮     |   ✅ 🌏  |
 | Qwen Code              |  ✅   |   ✅   |       |         |          |        |
 | Kiro IDE               |  ✅   |   ✅   |      |         |          |        |
