import { basename, join } from "node:path";
import { z } from "zod/mini";
import { FeatureProcessor } from "../../types/feature-processor.js";
import { RulesyncFile } from "../../types/rulesync-file.js";
import { ToolFile } from "../../types/tool-file.js";
import type { ToolTarget } from "../../types/tool-targets.js";
import { formatError } from "../../utils/error.js";
import { findFilesByGlobs } from "../../utils/file.js";
import { logger } from "../../utils/logger.js";
import { AgentsmdCommand } from "./agentsmd-command.js";
import { AntigravityCommand } from "./antigravity-command.js";
import { ClaudecodeCommand } from "./claudecode-command.js";
import { ClineCommand } from "./cline-command.js";
import { CodexcliCommand } from "./codexcli-command.js";
import { CopilotCommand } from "./copilot-command.js";
import { CursorCommand } from "./cursor-command.js";
import { GeminiCliCommand } from "./geminicli-command.js";
import { OpenCodeCommand } from "./opencode-command.js";
import { RooCommand } from "./roo-command.js";
import { RulesyncCommand } from "./rulesync-command.js";
import {
  ToolCommand,
  ToolCommandForDeletionParams,
  ToolCommandFromFileParams,
  ToolCommandFromRulesyncCommandParams,
  ToolCommandSettablePaths,
} from "./tool-command.js";

/**
 * Factory entry for each tool command class.
 * Stores the class reference and metadata for a tool.
 */
type ToolCommandFactory = {
  class: {
    isTargetedByRulesyncCommand(rulesyncCommand: RulesyncCommand): boolean;
    fromRulesyncCommand(params: ToolCommandFromRulesyncCommandParams): ToolCommand;
    fromFile(params: ToolCommandFromFileParams): Promise<ToolCommand>;
    forDeletion(params: ToolCommandForDeletionParams): ToolCommand;
    getSettablePaths(options?: { global?: boolean }): ToolCommandSettablePaths;
  };
  meta: {
    /** File extension for the command file */
    extension: "md" | "toml" | "prompt.md";
    /** Whether the tool supports project-level commands */
    supportsProject: boolean;
    /** Whether the tool supports global (user-level) commands */
    supportsGlobal: boolean;
    /** Whether the command is simulated (embedded in rules) */
    isSimulated: boolean;
  };
};

/**
 * Supported tool targets for CommandsProcessor.
 * Using a tuple to preserve order for consistent iteration.
 */
const commandsProcessorToolTargetTuple = [
  "agentsmd",
  "antigravity",
  "claudecode",
<<<<<<< HEAD
  "cline",
=======
  "claudecode-legacy",
>>>>>>> c54808c9
  "codexcli",
  "copilot",
  "cursor",
  "geminicli",
  "opencode",
  "roo",
] as const;

export type CommandsProcessorToolTarget = (typeof commandsProcessorToolTargetTuple)[number];

// Schema for runtime validation
export const CommandsProcessorToolTargetSchema = z.enum(commandsProcessorToolTargetTuple);

/**
 * Factory Map mapping tool targets to their command factories.
 * Using Map to preserve insertion order for consistent iteration.
 */
const toolCommandFactories = new Map<CommandsProcessorToolTarget, ToolCommandFactory>([
  [
    "agentsmd",
    {
      class: AgentsmdCommand,
      meta: { extension: "md", supportsProject: true, supportsGlobal: false, isSimulated: true },
    },
  ],
  [
    "antigravity",
    {
      class: AntigravityCommand,
      meta: { extension: "md", supportsProject: true, supportsGlobal: false, isSimulated: false },
    },
  ],
  [
    "claudecode",
    {
      class: ClaudecodeCommand,
      meta: { extension: "md", supportsProject: true, supportsGlobal: true, isSimulated: false },
    },
  ],
  [
<<<<<<< HEAD
    "cline",
    {
      class: ClineCommand,
=======
    "claudecode-legacy",
    {
      class: ClaudecodeCommand,
>>>>>>> c54808c9
      meta: { extension: "md", supportsProject: true, supportsGlobal: true, isSimulated: false },
    },
  ],
  [
    "codexcli",
    {
      class: CodexcliCommand,
      meta: { extension: "md", supportsProject: false, supportsGlobal: true, isSimulated: false },
    },
  ],
  [
    "copilot",
    {
      class: CopilotCommand,
      meta: {
        extension: "prompt.md",
        supportsProject: true,
        supportsGlobal: false,
        isSimulated: false,
      },
    },
  ],
  [
    "cursor",
    {
      class: CursorCommand,
      meta: { extension: "md", supportsProject: true, supportsGlobal: true, isSimulated: false },
    },
  ],
  [
    "geminicli",
    {
      class: GeminiCliCommand,
      meta: { extension: "toml", supportsProject: true, supportsGlobal: true, isSimulated: false },
    },
  ],
  [
    "opencode",
    {
      class: OpenCodeCommand,
      meta: { extension: "md", supportsProject: true, supportsGlobal: true, isSimulated: false },
    },
  ],
  [
    "roo",
    {
      class: RooCommand,
      meta: { extension: "md", supportsProject: true, supportsGlobal: false, isSimulated: false },
    },
  ],
]);

/**
 * Factory retrieval function type for dependency injection.
 * Allows injecting custom factory implementations for testing purposes.
 */
type GetFactory = (target: CommandsProcessorToolTarget) => ToolCommandFactory;

const defaultGetFactory: GetFactory = (target) => {
  const factory = toolCommandFactories.get(target);
  if (!factory) {
    throw new Error(`Unsupported tool target: ${target}`);
  }
  return factory;
};

// Derive tool target arrays from factory metadata
const allToolTargetKeys = [...toolCommandFactories.keys()];

const commandsProcessorToolTargets: ToolTarget[] = allToolTargetKeys.filter((target) => {
  const factory = toolCommandFactories.get(target);
  return factory?.meta.supportsProject ?? false;
});

const commandsProcessorToolTargetsSimulated: ToolTarget[] = allToolTargetKeys.filter((target) => {
  const factory = toolCommandFactories.get(target);
  return factory?.meta.isSimulated ?? false;
});

export const commandsProcessorToolTargetsGlobal: ToolTarget[] = allToolTargetKeys.filter(
  (target) => {
    const factory = toolCommandFactories.get(target);
    return factory?.meta.supportsGlobal ?? false;
  },
);

export class CommandsProcessor extends FeatureProcessor {
  private readonly toolTarget: CommandsProcessorToolTarget;
  private readonly global: boolean;
  private readonly getFactory: GetFactory;

  constructor({
    baseDir = process.cwd(),
    toolTarget,
    global = false,
    getFactory = defaultGetFactory,
  }: {
    baseDir?: string;
    toolTarget: ToolTarget;
    global?: boolean;
    getFactory?: GetFactory;
  }) {
    super({ baseDir });
    const result = CommandsProcessorToolTargetSchema.safeParse(toolTarget);
    if (!result.success) {
      throw new Error(
        `Invalid tool target for CommandsProcessor: ${toolTarget}. ${formatError(result.error)}`,
      );
    }
    this.toolTarget = result.data;
    this.global = global;
    this.getFactory = getFactory;
  }

  async convertRulesyncFilesToToolFiles(rulesyncFiles: RulesyncFile[]): Promise<ToolFile[]> {
    const rulesyncCommands = rulesyncFiles.filter(
      (file): file is RulesyncCommand => file instanceof RulesyncCommand,
    );

    const factory = this.getFactory(this.toolTarget);

    const toolCommands = rulesyncCommands
      .map((rulesyncCommand) => {
        if (!factory.class.isTargetedByRulesyncCommand(rulesyncCommand)) {
          return null;
        }
        return factory.class.fromRulesyncCommand({
          baseDir: this.baseDir,
          rulesyncCommand,
          global: this.global,
        });
      })
      .filter((command): command is ToolCommand => command !== null);

    return toolCommands;
  }

  async convertToolFilesToRulesyncFiles(toolFiles: ToolFile[]): Promise<RulesyncFile[]> {
    const toolCommands = toolFiles.filter(
      (file): file is ToolCommand => file instanceof ToolCommand,
    );

    const rulesyncCommands = toolCommands.map((toolCommand) => {
      return toolCommand.toRulesyncCommand();
    });

    return rulesyncCommands;
  }

  /**
   * Implementation of abstract method from FeatureProcessor
   * Load and parse rulesync command files from .rulesync/commands/ directory
   */
  async loadRulesyncFiles(): Promise<RulesyncFile[]> {
    const rulesyncCommandPaths = await findFilesByGlobs(
      join(RulesyncCommand.getSettablePaths().relativeDirPath, "*.md"),
    );

    const rulesyncCommands = await Promise.all(
      rulesyncCommandPaths.map((path) =>
        RulesyncCommand.fromFile({ relativeFilePath: basename(path) }),
      ),
    );

    logger.info(`Successfully loaded ${rulesyncCommands.length} rulesync commands`);
    return rulesyncCommands;
  }

  /**
   * Implementation of abstract method from FeatureProcessor
   * Load tool-specific command configurations and parse them into ToolCommand instances
   */
  async loadToolFiles({
    forDeletion = false,
  }: {
    forDeletion?: boolean;
  } = {}): Promise<ToolFile[]> {
    const factory = this.getFactory(this.toolTarget);
    const paths = factory.class.getSettablePaths({ global: this.global });

    const commandFilePaths = await findFilesByGlobs(
      join(this.baseDir, paths.relativeDirPath, `*.${factory.meta.extension}`),
    );

    if (forDeletion) {
      const toolCommands = commandFilePaths
        .map((path) =>
          factory.class.forDeletion({
            baseDir: this.baseDir,
            relativeDirPath: paths.relativeDirPath,
            relativeFilePath: basename(path),
            global: this.global,
          }),
        )
        .filter((cmd) => cmd.isDeletable());

      logger.info(`Successfully loaded ${toolCommands.length} ${paths.relativeDirPath} commands`);
      return toolCommands;
    }

    const toolCommands = await Promise.all(
      commandFilePaths.map((path) =>
        factory.class.fromFile({
          baseDir: this.baseDir,
          relativeFilePath: basename(path),
          global: this.global,
        }),
      ),
    );

    logger.info(`Successfully loaded ${toolCommands.length} ${paths.relativeDirPath} commands`);
    return toolCommands;
  }

  /**
   * Implementation of abstract method from FeatureProcessor
   * Return the tool targets that this processor supports
   */
  static getToolTargets({
    global = false,
    includeSimulated = false,
  }: {
    global?: boolean;
    includeSimulated?: boolean;
  } = {}): ToolTarget[] {
    if (global) {
      return [...commandsProcessorToolTargetsGlobal];
    }
    if (!includeSimulated) {
      return commandsProcessorToolTargets.filter(
        (target) => !commandsProcessorToolTargetsSimulated.includes(target),
      );
    }
    return [...commandsProcessorToolTargets];
  }

  static getToolTargetsSimulated(): ToolTarget[] {
    return [...commandsProcessorToolTargetsSimulated];
  }
}<|MERGE_RESOLUTION|>--- conflicted
+++ resolved
@@ -58,11 +58,8 @@
   "agentsmd",
   "antigravity",
   "claudecode",
-<<<<<<< HEAD
+  "claudecode-legacy",
   "cline",
-=======
-  "claudecode-legacy",
->>>>>>> c54808c9
   "codexcli",
   "copilot",
   "cursor",
@@ -103,15 +100,16 @@
     },
   ],
   [
-<<<<<<< HEAD
+    "claudecode-legacy",
+    {
+      class: ClaudecodeCommand,
+      meta: { extension: "md", supportsProject: true, supportsGlobal: true, isSimulated: false },
+    },
+  ],
+  [
     "cline",
     {
       class: ClineCommand,
-=======
-    "claudecode-legacy",
-    {
-      class: ClaudecodeCommand,
->>>>>>> c54808c9
       meta: { extension: "md", supportsProject: true, supportsGlobal: true, isSimulated: false },
     },
   ],
