import { join } from "node:path";
import { afterEach, beforeEach, describe, expect, it, MockedFunction, vi } from "vitest";
import { RULESYNC_COMMANDS_RELATIVE_DIR_PATH } from "../../constants/rulesync-paths.js";
import { setupTestDirectory } from "../../test-utils/test-directories.js";
import { findFilesByGlobs } from "../../utils/file.js";
import { logger } from "../../utils/logger.js";
import { ClaudecodeCommand } from "./claudecode-command.js";
import { ClineCommand } from "./cline-command.js";
import { CommandsProcessor, CommandsProcessorToolTarget } from "./commands-processor.js";
import { CursorCommand } from "./cursor-command.js";
import { GeminiCliCommand } from "./geminicli-command.js";
import { OpenCodeCommand } from "./opencode-command.js";
import { RooCommand } from "./roo-command.js";
import { RulesyncCommand } from "./rulesync-command.js";
import { ToolCommand } from "./tool-command.js";

/**
 * Creates a mock getFactory that throws an error for unsupported tool targets.
 * Used to test error handling when an invalid tool target is provided.
 */
const createMockGetFactoryThatThrowsUnsupported = () => {
  throw new Error("Unsupported tool target: unsupported");
};

// Mock the dependencies
vi.mock("../../utils/file.js");
vi.mock("../../utils/logger.js", () => ({
  logger: {
    info: vi.fn(),
  },
}));
// Mock RulesyncCommand after importing it
vi.mock("./rulesync-command.js");
vi.mock("./claudecode-command.js", () => ({
  ClaudecodeCommand: vi.fn().mockImplementation(function (config) {
    return { ...config, isDeletable: () => true };
  }),
}));
vi.mock("./geminicli-command.js", () => ({
  GeminiCliCommand: vi.fn().mockImplementation(function (config) {
    return { ...config, isDeletable: () => true };
  }),
}));
vi.mock("./opencode-command.js", () => ({
  OpenCodeCommand: vi.fn().mockImplementation(function (config) {
    return { ...config, isDeletable: () => true };
  }),
}));
vi.mock("./roo-command.js", () => ({
  RooCommand: vi.fn().mockImplementation(function (config) {
    return { ...config, isDeletable: () => true };
  }),
}));
vi.mock("./cline-command.js", () => ({
  ClineCommand: vi.fn().mockImplementation(function (config) {
    return { ...config, isDeletable: () => true };
  }),
}));
vi.mock("./cursor-command.js", () => ({
  CursorCommand: vi.fn().mockImplementation(function (config) {
    return { ...config, isDeletable: () => true };
  }),
}));

const mockFindFilesByGlobs = findFilesByGlobs as MockedFunction<typeof findFilesByGlobs>;

// Set up RulesyncCommand mock
vi.mocked(RulesyncCommand).mockImplementation(function (config: any) {
  const instance = Object.create(RulesyncCommand.prototype);
  return Object.assign(instance, config);
});

// Set up static methods after mocking
vi.mocked(RulesyncCommand).fromFile = vi.fn();
vi.mocked(RulesyncCommand).getSettablePaths = vi
  .fn()
  .mockReturnValue({ relativeDirPath: RULESYNC_COMMANDS_RELATIVE_DIR_PATH });

// Set up static methods after mocking
vi.mocked(ClaudecodeCommand).fromFile = vi.fn();
vi.mocked(ClaudecodeCommand).fromRulesyncCommand = vi.fn();
vi.mocked(ClaudecodeCommand).isTargetedByRulesyncCommand = vi.fn().mockReturnValue(true);
vi.mocked(ClaudecodeCommand).getSettablePaths = vi.fn().mockImplementation((_options = {}) => ({
  relativeDirPath: join(".claude", "commands"),
}));
vi.mocked(ClaudecodeCommand).forDeletion = vi.fn().mockImplementation((params) => ({
  ...params,
  isDeletable: () => true,
  getRelativeFilePath: () => params.relativeFilePath,
}));

// Set up static methods after mocking
vi.mocked(GeminiCliCommand).fromFile = vi.fn();
vi.mocked(GeminiCliCommand).fromRulesyncCommand = vi.fn();
vi.mocked(GeminiCliCommand).isTargetedByRulesyncCommand = vi.fn().mockReturnValue(true);
vi.mocked(GeminiCliCommand).getSettablePaths = vi
  .fn()
  .mockReturnValue({ relativeDirPath: join(".gemini", "commands") });
vi.mocked(GeminiCliCommand).forDeletion = vi.fn().mockImplementation((params) => ({
  ...params,
  isDeletable: () => true,
  getRelativeFilePath: () => params.relativeFilePath,
}));

// Set up static methods after mocking
vi.mocked(OpenCodeCommand).fromFile = vi.fn();
vi.mocked(OpenCodeCommand).fromRulesyncCommand = vi.fn();
vi.mocked(OpenCodeCommand).isTargetedByRulesyncCommand = vi.fn().mockReturnValue(true);
vi.mocked(OpenCodeCommand).getSettablePaths = vi.fn().mockImplementation((options = {}) => ({
  relativeDirPath: options.global
    ? join(".config", "opencode", "command")
    : join(".opencode", "command"),
}));
vi.mocked(OpenCodeCommand).forDeletion = vi.fn().mockImplementation((params) => ({
  ...params,
  isDeletable: () => true,
  getRelativeFilePath: () => params.relativeFilePath,
}));

// Set up static methods after mocking
vi.mocked(RooCommand).fromFile = vi.fn();
vi.mocked(RooCommand).fromRulesyncCommand = vi.fn();
vi.mocked(RooCommand).isTargetedByRulesyncCommand = vi.fn().mockReturnValue(true);
vi.mocked(RooCommand).getSettablePaths = vi
  .fn()
  .mockReturnValue({ relativeDirPath: join(".roo", "commands") });
vi.mocked(RooCommand).forDeletion = vi.fn().mockImplementation((params) => ({
  ...params,
  isDeletable: () => true,
  getRelativeFilePath: () => params.relativeFilePath,
}));

// Set up static methods after mocking
vi.mocked(ClineCommand).fromFile = vi.fn();
vi.mocked(ClineCommand).fromRulesyncCommand = vi.fn();
vi.mocked(ClineCommand).isTargetedByRulesyncCommand = vi.fn().mockReturnValue(true);
vi.mocked(ClineCommand).getSettablePaths = vi.fn().mockImplementation((options = {}) => ({
  relativeDirPath: options.global
    ? join("Documents", "Cline", "Workflows")
    : join(".clinerules", "workflows"),
}));
vi.mocked(ClineCommand).forDeletion = vi.fn().mockImplementation((params) => ({
  ...params,
  isDeletable: () => true,
  getRelativeFilePath: () => params.relativeFilePath,
}));

// Set up static methods after mocking
vi.mocked(CursorCommand).fromFile = vi.fn();
vi.mocked(CursorCommand).fromRulesyncCommand = vi.fn();
vi.mocked(CursorCommand).isTargetedByRulesyncCommand = vi.fn().mockReturnValue(true);
vi.mocked(CursorCommand).getSettablePaths = vi.fn().mockImplementation((_options = {}) => ({
  relativeDirPath: join(".cursor", "commands"),
}));
vi.mocked(CursorCommand).forDeletion = vi.fn().mockImplementation((params) => ({
  ...params,
  isDeletable: () => true,
  getRelativeFilePath: () => params.relativeFilePath,
}));

describe("CommandsProcessor", () => {
  let testDir: string;
  let cleanup: () => Promise<void>;
  let processor: CommandsProcessor;

  beforeEach(async () => {
    ({ testDir, cleanup } = await setupTestDirectory());
    vi.spyOn(process, "cwd").mockReturnValue(testDir);
    vi.clearAllMocks();
  });

  afterEach(async () => {
    await cleanup();
  });

  describe("constructor", () => {
    it("should create instance with valid tool target", () => {
      processor = new CommandsProcessor({
        baseDir: testDir,
        toolTarget: "claudecode",
      });
      expect(processor).toBeInstanceOf(CommandsProcessor);
    });

    it("should create instance with claudecode-legacy tool target", () => {
      processor = new CommandsProcessor({
        baseDir: testDir,
        toolTarget: "claudecode-legacy",
      });

      expect(processor).toBeInstanceOf(CommandsProcessor);
    });

    it("should throw error for invalid tool target", () => {
      expect(() => {
        processor = new CommandsProcessor({
          baseDir: testDir,
          toolTarget: "invalid" as CommandsProcessorToolTarget,
        });
      }).toThrow();
    });

    it("should use process.cwd() as default baseDir", () => {
      processor = new CommandsProcessor({
        toolTarget: "claudecode",
      });
      expect(processor).toBeInstanceOf(CommandsProcessor);
    });

    it("should accept global parameter", () => {
      processor = new CommandsProcessor({
        baseDir: testDir,
        toolTarget: "claudecode",
        global: true,
      });
      expect(processor).toBeInstanceOf(CommandsProcessor);
    });

    it("should default global to false", () => {
      processor = new CommandsProcessor({
        baseDir: testDir,
        toolTarget: "claudecode",
      });
      expect((processor as any).global).toBe(false);
    });
  });

  describe("convertRulesyncFilesToToolFiles", () => {
    beforeEach(() => {
      processor = new CommandsProcessor({
        baseDir: testDir,
        toolTarget: "claudecode",
      });
    });

    it("should convert rulesync commands to claudecode commands", async () => {
      const mockRulesyncCommand = new RulesyncCommand({
        baseDir: testDir,
        relativeDirPath: RULESYNC_COMMANDS_RELATIVE_DIR_PATH,
        relativeFilePath: "test.md",
        fileContent: "test content",
        frontmatter: {
          targets: ["claudecode"],
          description: "test description",
        },
        body: "test content",
      });

      const mockClaudecodeCommand = new ClaudecodeCommand({
        baseDir: testDir,
        relativeDirPath: join(".claude", "commands"),
        relativeFilePath: "test.md",
        frontmatter: {
          description: "test description",
        },
        body: "converted content",
      });

      vi.mocked(ClaudecodeCommand.fromRulesyncCommand).mockReturnValue(mockClaudecodeCommand);

      const result = await processor.convertRulesyncFilesToToolFiles([mockRulesyncCommand]);

      expect(ClaudecodeCommand.fromRulesyncCommand).toHaveBeenCalledWith({
        baseDir: expect.any(String),
        rulesyncCommand: mockRulesyncCommand,
        global: false,
      });
      expect(result).toEqual([mockClaudecodeCommand]);
    });

    it("should pass global parameter to ClaudecodeCommand.fromRulesyncCommand", async () => {
      processor = new CommandsProcessor({
        baseDir: testDir,
        toolTarget: "claudecode",
        global: true,
      });

      const mockRulesyncCommand = new RulesyncCommand({
        baseDir: testDir,
        relativeDirPath: RULESYNC_COMMANDS_RELATIVE_DIR_PATH,
        relativeFilePath: "test.md",
        fileContent: "test content",
        frontmatter: {
          targets: ["claudecode"],
          description: "test description",
        },
        body: "test content",
      });

      const mockClaudecodeCommand = new ClaudecodeCommand({
        baseDir: testDir,
        relativeDirPath: join(".claude", "commands"),
        relativeFilePath: "test.md",
        frontmatter: {
          description: "test description",
        },
        body: "converted content",
      });

      vi.mocked(ClaudecodeCommand.fromRulesyncCommand).mockReturnValue(mockClaudecodeCommand);

      await processor.convertRulesyncFilesToToolFiles([mockRulesyncCommand]);

      expect(ClaudecodeCommand.fromRulesyncCommand).toHaveBeenCalledWith({
        baseDir: expect.any(String),
        rulesyncCommand: mockRulesyncCommand,
        global: true,
      });
    });

    it("should convert rulesync commands to geminicli commands", async () => {
      processor = new CommandsProcessor({
        baseDir: testDir,
        toolTarget: "geminicli",
      });

      const mockRulesyncCommand = new RulesyncCommand({
        baseDir: testDir,
        relativeDirPath: RULESYNC_COMMANDS_RELATIVE_DIR_PATH,
        relativeFilePath: "test.md",
        fileContent: "test content",
        frontmatter: {
          targets: ["geminicli"],
          description: "test description",
        },
        body: "test content",
      });

      const mockGeminiCliCommand = new GeminiCliCommand({
        baseDir: testDir,
        relativeDirPath: join(".gemini", "commands"),
        relativeFilePath: "test.md",
        fileContent: `description = "test description"\nprompt = """\nconverted content\n"""`,
      });

      vi.mocked(GeminiCliCommand.fromRulesyncCommand).mockReturnValue(mockGeminiCliCommand);

      const result = await processor.convertRulesyncFilesToToolFiles([mockRulesyncCommand]);

      expect(GeminiCliCommand.fromRulesyncCommand).toHaveBeenCalledWith({
        baseDir: expect.any(String),
        rulesyncCommand: mockRulesyncCommand,
        global: false,
      });
      expect(result).toEqual([mockGeminiCliCommand]);
    });

    it("should convert rulesync commands to roo commands", async () => {
      processor = new CommandsProcessor({
        baseDir: testDir,
        toolTarget: "roo",
      });

      const mockRulesyncCommand = new RulesyncCommand({
        baseDir: testDir,
        relativeDirPath: RULESYNC_COMMANDS_RELATIVE_DIR_PATH,
        relativeFilePath: "test.md",
        fileContent: "test content",
        frontmatter: {
          targets: ["roo"],
          description: "test description",
        },
        body: "test content",
      });

      const mockRooCommand = new RooCommand({
        baseDir: testDir,
        relativeDirPath: join(".roo", "commands"),
        relativeFilePath: "test.md",
        fileContent: "converted content",
        frontmatter: {
          description: "test description",
        },
        body: "converted content",
      });

      vi.mocked(RooCommand.fromRulesyncCommand).mockReturnValue(mockRooCommand);

      const result = await processor.convertRulesyncFilesToToolFiles([mockRulesyncCommand]);

      expect(RooCommand.fromRulesyncCommand).toHaveBeenCalledWith({
        baseDir: expect.any(String),
        rulesyncCommand: mockRulesyncCommand,
        global: false,
      });
      expect(result).toEqual([mockRooCommand]);
    });

    it("should pass global parameter to CursorCommand.fromRulesyncCommand", async () => {
      processor = new CommandsProcessor({
        baseDir: testDir,
        toolTarget: "cursor",
        global: true,
      });

      const mockRulesyncCommand = new RulesyncCommand({
        baseDir: testDir,
        relativeDirPath: RULESYNC_COMMANDS_RELATIVE_DIR_PATH,
        relativeFilePath: "test.md",
        fileContent: "test content",
        frontmatter: {
          targets: ["cursor"],
          description: "test description",
        },
        body: "test content",
      });

      const mockCursorCommand = new CursorCommand({
        baseDir: testDir,
        relativeDirPath: join(".cursor", "commands"),
        relativeFilePath: "test.md",
        fileContent: "converted content",
      });

      vi.mocked(CursorCommand.fromRulesyncCommand).mockReturnValue(mockCursorCommand);

      await processor.convertRulesyncFilesToToolFiles([mockRulesyncCommand]);

      expect(CursorCommand.fromRulesyncCommand).toHaveBeenCalledWith({
        baseDir: expect.any(String),
        rulesyncCommand: mockRulesyncCommand,
        global: true,
      });
    });

    it("should filter out non-rulesync command files", async () => {
      const mockRulesyncCommand = new RulesyncCommand({
        baseDir: testDir,
        relativeDirPath: RULESYNC_COMMANDS_RELATIVE_DIR_PATH,
        relativeFilePath: "test.md",
        fileContent: "test content",
        frontmatter: {
          targets: ["claudecode"],
          description: "test description",
        },
        body: "test content",
      });

      const mockClaudecodeCommand = new ClaudecodeCommand({
        baseDir: testDir,
        relativeDirPath: join(".claude", "commands"),
        relativeFilePath: "test.md",
        frontmatter: {
          description: "test description",
        },
        body: "converted content",
      });

      vi.mocked(ClaudecodeCommand.fromRulesyncCommand).mockReturnValue(mockClaudecodeCommand);

      const mockOtherFile = { type: "other" };

      const result = await processor.convertRulesyncFilesToToolFiles([
        mockRulesyncCommand,
        mockOtherFile as any,
      ]);

      expect(result).toHaveLength(1);
    });
  });

  describe("convertToolFilesToRulesyncFiles", () => {
    beforeEach(() => {
      processor = new CommandsProcessor({
        baseDir: testDir,
        toolTarget: "claudecode",
      });
    });

    it("should convert tool commands to rulesync commands", async () => {
      // Since the mocking is interfering with instanceof checks, let's test the behavior more directly
      // We'll create a minimal mock that the method can actually work with
      const mockRulesyncCommand = {
        getBody: () => "converted content",
        getFrontmatter: () => ({
          targets: ["claudecode"],
          description: "test description",
        }),
      };

      const mockToolCommand = {
        toRulesyncCommand: vi.fn().mockReturnValue(mockRulesyncCommand),
        // Add the ToolCommand constructor properties to make instanceof work
        constructor: { name: "ToolCommand" },
      };

      // Manually set the prototype to make instanceof ToolCommand return true
      Object.setPrototypeOf(mockToolCommand, ToolCommand.prototype);

      const result = await processor.convertToolFilesToRulesyncFiles([mockToolCommand as any]);

      expect(result).toHaveLength(1);
      expect(mockToolCommand.toRulesyncCommand).toHaveBeenCalled();
      expect(result[0]).toBe(mockRulesyncCommand);
    });

    it("should filter out non-tool command files", async () => {
      const mockRulesyncCommand = {
        getBody: () => "converted content",
        getFrontmatter: () => ({
          targets: ["claudecode"],
          description: "test description",
        }),
      };

      const mockToolCommand = {
        toRulesyncCommand: vi.fn().mockReturnValue(mockRulesyncCommand),
      };

      // Set prototype to make instanceof ToolCommand return true
      Object.setPrototypeOf(mockToolCommand, ToolCommand.prototype);

      const mockOtherFile = { type: "other" };

      const result = await processor.convertToolFilesToRulesyncFiles([
        mockToolCommand as any,
        mockOtherFile as any,
      ]);

      // Only the ToolCommand should be processed, the other file should be filtered out
      expect(result).toHaveLength(1);
      expect(mockToolCommand.toRulesyncCommand).toHaveBeenCalled();
    });
  });

  describe("loadRulesyncFiles", () => {
    beforeEach(() => {
      processor = new CommandsProcessor({
        baseDir: testDir,
        toolTarget: "claudecode",
      });
    });

    it("should load rulesync command files successfully", async () => {
      const mockPaths = ["test1.md", "test2.md"];
      const mockRulesyncCommands = [
        new RulesyncCommand({
          baseDir: testDir,
          relativeDirPath: RULESYNC_COMMANDS_RELATIVE_DIR_PATH,
          relativeFilePath: "test1.md",
          fileContent: "content1",
          frontmatter: {
            targets: ["claudecode"],
            description: "test description 1",
          },
          body: "content1",
        }),
        new RulesyncCommand({
          baseDir: testDir,
          relativeDirPath: RULESYNC_COMMANDS_RELATIVE_DIR_PATH,
          relativeFilePath: "test2.md",
          fileContent: "content2",
          frontmatter: {
            targets: ["claudecode"],
            description: "test description 2",
          },
          body: "content2",
        }),
      ];

      mockFindFilesByGlobs.mockResolvedValue(mockPaths);
      vi.mocked(RulesyncCommand.fromFile)
        .mockResolvedValueOnce(mockRulesyncCommands[0]!)
        .mockResolvedValueOnce(mockRulesyncCommands[1]!);

      const result = await processor.loadRulesyncFiles();

      expect(mockFindFilesByGlobs).toHaveBeenCalledWith(
        `${RULESYNC_COMMANDS_RELATIVE_DIR_PATH}/*.md`,
      );
      expect(RulesyncCommand.fromFile).toHaveBeenCalledTimes(2);
      expect(RulesyncCommand.fromFile).toHaveBeenCalledWith({ relativeFilePath: "test1.md" });
      expect(RulesyncCommand.fromFile).toHaveBeenCalledWith({ relativeFilePath: "test2.md" });
      expect(logger.info).toHaveBeenCalledWith("Successfully loaded 2 rulesync commands");
      expect(result).toEqual(mockRulesyncCommands);
    });

    it("should throw error when file loading fails", async () => {
      const mockPaths = ["test1.md", "test2.md"];
      const mockRulesyncCommand = new RulesyncCommand({
        baseDir: testDir,
        relativeDirPath: RULESYNC_COMMANDS_RELATIVE_DIR_PATH,
        relativeFilePath: "test1.md",
        fileContent: "content1",
        frontmatter: {
          targets: ["claudecode"],
          description: "test description",
        },
        body: "content1",
      });

      mockFindFilesByGlobs.mockResolvedValue(mockPaths);
      vi.mocked(RulesyncCommand.fromFile)
        .mockResolvedValueOnce(mockRulesyncCommand)
        .mockRejectedValueOnce(new Error("Failed to load"));

      await expect(processor.loadRulesyncFiles()).rejects.toThrow("Failed to load");
    });

    it("should return empty array when no files found", async () => {
      mockFindFilesByGlobs.mockResolvedValue([]);

      const result = await processor.loadRulesyncFiles();

      expect(result).toEqual([]);
      expect(logger.info).toHaveBeenCalledWith("Successfully loaded 0 rulesync commands");
    });
  });

  describe("loadToolFiles", () => {
    it("should load claudecode commands with correct parameters", async () => {
      processor = new CommandsProcessor({
        baseDir: testDir,
        toolTarget: "claudecode",
      });

      const mockPaths = [join(testDir, ".claude", "commands", "test.md")];
      const mockCommand = new ClaudecodeCommand({
        baseDir: testDir,
        relativeDirPath: join(".claude", "commands"),
        relativeFilePath: "test.md",
        frontmatter: {
          description: "test description",
        },
        body: "content",
      });

      mockFindFilesByGlobs.mockResolvedValue(mockPaths);
      vi.mocked(ClaudecodeCommand.fromFile).mockResolvedValue(mockCommand);

      const result = await processor.loadToolFiles();

      expect(mockFindFilesByGlobs).toHaveBeenCalledWith(
        expect.stringContaining("/.claude/commands/*.md"),
      );
      expect(ClaudecodeCommand.fromFile).toHaveBeenCalledWith({
        baseDir: testDir,
        relativeFilePath: "test.md",
        global: false,
      });
      expect(logger.info).toHaveBeenCalledWith("Successfully loaded 1 .claude/commands commands");
      expect(result).toEqual([mockCommand]);
    });

    it("should load geminicli commands with correct parameters", async () => {
      processor = new CommandsProcessor({
        baseDir: testDir,
        toolTarget: "geminicli",
      });

      const mockPaths = [join(testDir, ".gemini", "commands", "test.toml")];
      const mockCommand = new GeminiCliCommand({
        baseDir: testDir,
        relativeDirPath: join(".gemini", "commands"),
        relativeFilePath: "test.toml",
        fileContent: `description = "test description"\nprompt = """\ncontent\n"""`,
      });

      mockFindFilesByGlobs.mockResolvedValue(mockPaths);
      vi.mocked(GeminiCliCommand.fromFile).mockResolvedValue(mockCommand);

      const result = await processor.loadToolFiles();

      expect(result).toEqual([mockCommand]);
    });

    it("should load roo commands with correct parameters", async () => {
      processor = new CommandsProcessor({
        baseDir: testDir,
        toolTarget: "roo",
      });

      const mockPaths = [join(testDir, ".roo", "commands", "test.md")];
      const mockCommand = new RooCommand({
        baseDir: testDir,
        relativeDirPath: join(".roo", "commands"),
        relativeFilePath: "test.md",
        frontmatter: {
          description: "test description",
        },
        body: "content",
        fileContent: '---\ndescription: "test description"\n---\n\ncontent',
      });

      mockFindFilesByGlobs.mockResolvedValue(mockPaths);
      vi.mocked(RooCommand.fromFile).mockResolvedValue(mockCommand);

      const result = await processor.loadToolFiles();

      expect(result).toEqual([mockCommand]);
    });

    it("should throw error when file loading fails", async () => {
      processor = new CommandsProcessor({
        baseDir: testDir,
        toolTarget: "claudecode",
      });

      const mockPaths = ["test1.md", "test2.md"];
      const mockCommand = new ClaudecodeCommand({
        baseDir: testDir,
        relativeDirPath: join(".claude", "commands"),
        relativeFilePath: "test1.md",
        frontmatter: {
          description: "test description",
        },
        body: "content",
      });

      mockFindFilesByGlobs.mockResolvedValue(mockPaths);
      vi.mocked(ClaudecodeCommand.fromFile)
        .mockResolvedValueOnce(mockCommand)
        .mockRejectedValueOnce(new Error("Failed to load"));

      await expect(processor.loadToolFiles()).rejects.toThrow("Failed to load");
    });

    it("should pass global parameter when loading claudecode commands", async () => {
      processor = new CommandsProcessor({
        baseDir: testDir,
        toolTarget: "claudecode",
        global: true,
      });

      const mockPaths = [join(testDir, ".claude", "commands", "test.md")];
      const mockCommand = new ClaudecodeCommand({
        baseDir: testDir,
        relativeDirPath: join(".claude", "commands"),
        relativeFilePath: "test.md",
        frontmatter: {
          description: "test description",
        },
        body: "content",
      });

      mockFindFilesByGlobs.mockResolvedValue(mockPaths);
      vi.mocked(ClaudecodeCommand.fromFile).mockResolvedValue(mockCommand);

      await processor.loadToolFiles();

      expect(ClaudecodeCommand.fromFile).toHaveBeenCalledWith({
        baseDir: testDir,
        relativeFilePath: "test.md",
        global: true,
      });
    });

    it("should pass global parameter when loading cursor commands", async () => {
      processor = new CommandsProcessor({
        baseDir: testDir,
        toolTarget: "cursor",
        global: true,
      });

      const mockPaths = [join(testDir, ".cursor", "commands", "test.md")];
      const mockCommand = new CursorCommand({
        baseDir: testDir,
        relativeDirPath: join(".cursor", "commands"),
        relativeFilePath: "test.md",
        fileContent: "content",
      });

      mockFindFilesByGlobs.mockResolvedValue(mockPaths);
      vi.mocked(CursorCommand.fromFile).mockResolvedValue(mockCommand);

      await processor.loadToolFiles();

      expect(CursorCommand.fromFile).toHaveBeenCalledWith({
        baseDir: testDir,
        relativeFilePath: "test.md",
        global: true,
      });
    });

    it("should throw error for unsupported tool target", async () => {
      processor = new CommandsProcessor({
        baseDir: testDir,
        toolTarget: "claudecode",
        getFactory: createMockGetFactoryThatThrowsUnsupported,
      });

      await expect(processor.loadToolFiles()).rejects.toThrow(
        "Unsupported tool target: unsupported",
      );
    });
  });

  describe("getToolTargets", () => {
    it("should exclude simulated targets by default", () => {
      const targets = CommandsProcessor.getToolTargets();
      expect(new Set(targets)).toEqual(
        new Set([
          "antigravity",
          "claudecode",
<<<<<<< HEAD
          "cline",
          "copilot",
          "cursor",
          "geminicli",
          "opencode",
          "roo",
=======
          "claudecode-legacy",
          "geminicli",
          "opencode",
          "roo",
          "copilot",
          "cursor",
>>>>>>> c54808c9
        ]),
      );
    });

    it("should include simulated targets when includeSimulated is true", () => {
      const targets = CommandsProcessor.getToolTargets({ includeSimulated: true });
      expect(new Set(targets)).toEqual(
        new Set([
          "agentsmd",
          "antigravity",
          "claudecode",
<<<<<<< HEAD
          "cline",
=======
          "claudecode-legacy",
>>>>>>> c54808c9
          "geminicli",
          "opencode",
          "roo",
          "copilot",
          "cursor",
        ]),
      );
    });
  });

  describe("getToolTargets with global: true", () => {
    it("should return claudecode and cursor for global mode", () => {
      const targets = CommandsProcessor.getToolTargets({ global: true });
      expect(new Set(targets)).toEqual(
<<<<<<< HEAD
        new Set(["claudecode", "cline", "cursor", "geminicli", "codexcli", "opencode"]),
=======
        new Set(["claudecode", "claudecode-legacy", "cursor", "geminicli", "codexcli", "opencode"]),
>>>>>>> c54808c9
      );
    });
  });

  describe("loadToolFiles with forDeletion: true", () => {
    it("should return files with correct paths for deletion", async () => {
      processor = new CommandsProcessor({
        baseDir: testDir,
        toolTarget: "claudecode",
      });

      mockFindFilesByGlobs.mockResolvedValue(["test.md"]);

      const filesToDelete = await processor.loadToolFiles({ forDeletion: true });

      expect(filesToDelete).toHaveLength(1);
      expect(filesToDelete[0]?.getRelativeFilePath()).toBe("test.md");
      expect(vi.mocked(ClaudecodeCommand).forDeletion).toHaveBeenCalledWith(
        expect.objectContaining({
          baseDir: testDir,
          relativeFilePath: "test.md",
        }),
      );
    });

    it("should work for all supported tool targets", async () => {
<<<<<<< HEAD
      const targets: CommandsProcessorToolTarget[] = ["claudecode", "cline", "geminicli", "roo"];
=======
      const targets: CommandsProcessorToolTarget[] = [
        "claudecode",
        "claudecode-legacy",
        "geminicli",
        "roo",
      ];
>>>>>>> c54808c9

      for (const target of targets) {
        processor = new CommandsProcessor({
          baseDir: testDir,
          toolTarget: target,
        });

        mockFindFilesByGlobs.mockResolvedValue([]);

        const filesToDelete = await processor.loadToolFiles({ forDeletion: true });
        expect(filesToDelete).toEqual([]);
      }
    });

    it("should filter out non-deletable files when forDeletion is true", async () => {
      processor = new CommandsProcessor({
        baseDir: testDir,
        toolTarget: "claudecode",
      });

      mockFindFilesByGlobs.mockResolvedValue(["deletable.md", "non-deletable.md"]);

      // Mock forDeletion to return instances with different isDeletable results
      (vi.mocked(ClaudecodeCommand).forDeletion as ReturnType<typeof vi.fn>).mockImplementation(
        (params: { relativeFilePath: string }) => ({
          ...params,
          isDeletable: () => params.relativeFilePath !== "non-deletable.md",
          getRelativeFilePath: () => params.relativeFilePath,
        }),
      );

      const filesToDelete = await processor.loadToolFiles({ forDeletion: true });
      expect(filesToDelete).toHaveLength(1);
      expect(filesToDelete[0]?.getRelativeFilePath()).toBe("deletable.md");
    });

    it("should return all files when forDeletion is false regardless of isDeletable", async () => {
      processor = new CommandsProcessor({
        baseDir: testDir,
        toolTarget: "claudecode",
      });

      const deletableCommand = {
        baseDir: testDir,
        relativeDirPath: join(".claude", "commands"),
        relativeFilePath: "deletable.md",
        isDeletable: () => true,
      };
      const nonDeletableCommand = {
        baseDir: testDir,
        relativeDirPath: join(".claude", "commands"),
        relativeFilePath: "non-deletable.md",
        isDeletable: () => false,
      };

      mockFindFilesByGlobs.mockResolvedValue(["deletable.md", "non-deletable.md"]);
      vi.mocked(ClaudecodeCommand.fromFile)
        .mockResolvedValueOnce(deletableCommand as unknown as ClaudecodeCommand)
        .mockResolvedValueOnce(nonDeletableCommand as unknown as ClaudecodeCommand);

      const toolFiles = await processor.loadToolFiles({ forDeletion: false });
      expect(toolFiles).toHaveLength(2);
    });
  });
});<|MERGE_RESOLUTION|>--- conflicted
+++ resolved
@@ -792,21 +792,13 @@
         new Set([
           "antigravity",
           "claudecode",
-<<<<<<< HEAD
+          "claudecode-legacy",
           "cline",
           "copilot",
           "cursor",
           "geminicli",
           "opencode",
           "roo",
-=======
-          "claudecode-legacy",
-          "geminicli",
-          "opencode",
-          "roo",
-          "copilot",
-          "cursor",
->>>>>>> c54808c9
         ]),
       );
     });
@@ -818,16 +810,13 @@
           "agentsmd",
           "antigravity",
           "claudecode",
-<<<<<<< HEAD
+          "claudecode-legacy",
           "cline",
-=======
-          "claudecode-legacy",
->>>>>>> c54808c9
+          "copilot",
+          "cursor",
           "geminicli",
           "opencode",
           "roo",
-          "copilot",
-          "cursor",
         ]),
       );
     });
@@ -837,11 +826,7 @@
     it("should return claudecode and cursor for global mode", () => {
       const targets = CommandsProcessor.getToolTargets({ global: true });
       expect(new Set(targets)).toEqual(
-<<<<<<< HEAD
-        new Set(["claudecode", "cline", "cursor", "geminicli", "codexcli", "opencode"]),
-=======
-        new Set(["claudecode", "claudecode-legacy", "cursor", "geminicli", "codexcli", "opencode"]),
->>>>>>> c54808c9
+        new Set(["claudecode", "claudecode-legacy", "cline", "cursor", "geminicli", "codexcli", "opencode"]),
       );
     });
   });
@@ -868,16 +853,13 @@
     });
 
     it("should work for all supported tool targets", async () => {
-<<<<<<< HEAD
-      const targets: CommandsProcessorToolTarget[] = ["claudecode", "cline", "geminicli", "roo"];
-=======
       const targets: CommandsProcessorToolTarget[] = [
         "claudecode",
         "claudecode-legacy",
+        "cline",
         "geminicli",
         "roo",
       ];
->>>>>>> c54808c9
 
       for (const target of targets) {
         processor = new CommandsProcessor({
