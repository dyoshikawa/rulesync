import { join } from "node:path";
import { afterEach, beforeEach, describe, expect, it, vi } from "vitest";
import { RULESYNC_SKILLS_RELATIVE_DIR_PATH } from "../../constants/rulesync-paths.js";
import { setupTestDirectory } from "../../test-utils/test-directories.js";
import { ensureDir, writeFileContent } from "../../utils/file.js";
import { ClaudecodeSkill } from "./claudecode-skill.js";
import { RulesyncSkill } from "./rulesync-skill.js";
import {
  SkillsProcessor,
  SkillsProcessorToolTarget,
  SkillsProcessorToolTargetSchema,
  skillsProcessorToolTargetsGlobal,
} from "./skills-processor.js";

describe("SkillsProcessor", () => {
  let testDir: string;
  let cleanup: () => Promise<void>;

  beforeEach(async () => {
    const testSetup = await setupTestDirectory();
    testDir = testSetup.testDir;
    cleanup = testSetup.cleanup;
    vi.spyOn(process, "cwd").mockReturnValue(testDir);
  });

  afterEach(async () => {
    await cleanup();
    vi.restoreAllMocks();
  });

  describe("constructor", () => {
    it("should create instance with valid tool target", () => {
      const processor = new SkillsProcessor({
        baseDir: testDir,
        toolTarget: "claudecode",
      });

      expect(processor).toBeInstanceOf(SkillsProcessor);
    });

    it("should use default baseDir when not provided", () => {
      const processor = new SkillsProcessor({
        toolTarget: "claudecode",
      });

      expect(processor).toBeInstanceOf(SkillsProcessor);
    });

    it("should validate tool target with schema", () => {
      expect(() => {
        const _processor = new SkillsProcessor({
          baseDir: testDir,
          toolTarget: "invalid" as SkillsProcessorToolTarget,
        });
      }).toThrow("Invalid tool target for SkillsProcessor");
    });

    it("should accept global parameter", () => {
      const processor = new SkillsProcessor({
        baseDir: testDir,
        toolTarget: "claudecode",
        global: true,
      });

      expect(processor).toBeInstanceOf(SkillsProcessor);
    });

    it("should default global to false", () => {
      const processor = new SkillsProcessor({
        baseDir: testDir,
        toolTarget: "claudecode",
      });

      expect((processor as any).global).toBe(false);
    });
  });

  describe("convertRulesyncDirsToToolDirs", () => {
    let processor: SkillsProcessor;

    beforeEach(() => {
      processor = new SkillsProcessor({
        baseDir: testDir,
        toolTarget: "claudecode",
      });
    });

    it("should convert rulesync skills to claudecode skills", async () => {
      const rulesyncSkill = new RulesyncSkill({
        baseDir: testDir,
        relativeDirPath: RULESYNC_SKILLS_RELATIVE_DIR_PATH,
        dirName: "test-skill",
        frontmatter: {
          name: "test-skill",
          description: "Test skill description",
        },
        body: "Test skill content",
        validate: false,
      });

      const toolDirs = await processor.convertRulesyncDirsToToolDirs([rulesyncSkill]);

      expect(toolDirs).toHaveLength(1);
      expect(toolDirs[0]).toBeInstanceOf(ClaudecodeSkill);
      const claudecodeSkill = toolDirs[0] as ClaudecodeSkill;
      expect(claudecodeSkill.getFrontmatter().name).toBe("test-skill");
      expect(claudecodeSkill.getFrontmatter().description).toBe("Test skill description");
    });

    it("should filter out non-RulesyncSkill instances", async () => {
      const rulesyncSkill = new RulesyncSkill({
        baseDir: testDir,
        relativeDirPath: RULESYNC_SKILLS_RELATIVE_DIR_PATH,
        dirName: "test-skill",
        frontmatter: {
          name: "test-skill",
          description: "Test skill description",
        },
        body: "Test skill content",
        validate: false,
      });

      const mockOtherDir = {
        getDirPath: () => "not-a-skill",
      } as any;

      const toolDirs = await processor.convertRulesyncDirsToToolDirs([rulesyncSkill, mockOtherDir]);

      expect(toolDirs).toHaveLength(1);
      expect(toolDirs[0]).toBeInstanceOf(ClaudecodeSkill);
    });

    it("should filter out skills not targeted for the tool", async () => {
      // Create a skill without claudecode in targets (by not having claudecode frontmatter)
      const rulesyncSkill = new RulesyncSkill({
        baseDir: testDir,
        relativeDirPath: RULESYNC_SKILLS_RELATIVE_DIR_PATH,
        dirName: "non-targeted-skill",
        frontmatter: {
          name: "non-targeted-skill",
          description: "Not for claudecode",
        },
        body: "Content",
        validate: false,
      });

      const targetedSkill = new RulesyncSkill({
        baseDir: testDir,
        relativeDirPath: RULESYNC_SKILLS_RELATIVE_DIR_PATH,
        dirName: "targeted-skill",
        frontmatter: {
          name: "targeted-skill",
          description: "For claudecode",
          claudecode: {
            "allowed-tools": ["bash"],
          },
        },
        body: "Content",
        validate: false,
      });

      const toolDirs = await processor.convertRulesyncDirsToToolDirs([
        rulesyncSkill,
        targetedSkill,
      ]);

      // Both should be converted as ClaudecodeSkill.isTargetedByRulesyncSkill returns true for all by default
      expect(toolDirs.length).toBeGreaterThanOrEqual(1);
    });

    it("should handle empty rulesync dirs array", async () => {
      const toolDirs = await processor.convertRulesyncDirsToToolDirs([]);
      expect(toolDirs).toEqual([]);
    });

    it("should pass global parameter to ClaudecodeSkill.fromRulesyncSkill", async () => {
      const globalProcessor = new SkillsProcessor({
        baseDir: testDir,
        toolTarget: "claudecode",
        global: true,
      });

      const rulesyncSkill = new RulesyncSkill({
        baseDir: testDir,
        relativeDirPath: RULESYNC_SKILLS_RELATIVE_DIR_PATH,
        dirName: "global-skill",
        frontmatter: {
          name: "global-skill",
          description: "Global skill",
        },
        body: "Content",
        validate: false,
      });

      const toolDirs = await globalProcessor.convertRulesyncDirsToToolDirs([rulesyncSkill]);

      expect(toolDirs).toHaveLength(1);
      expect(toolDirs[0]).toBeInstanceOf(ClaudecodeSkill);
    });

    it("should throw error for unsupported tool target", async () => {
      // Create processor with mock tool target (bypassing constructor validation)
      const processorWithMockTarget = Object.create(SkillsProcessor.prototype);
      processorWithMockTarget.baseDir = testDir;
      processorWithMockTarget.toolTarget = "unsupported";
      processorWithMockTarget.global = false;
      processorWithMockTarget.getFactory = (target: any) => {
        throw new Error(`Unsupported tool target: ${target}`);
      };

      const rulesyncSkill = new RulesyncSkill({
        baseDir: testDir,
        relativeDirPath: RULESYNC_SKILLS_RELATIVE_DIR_PATH,
        dirName: "test",
        frontmatter: { name: "test", description: "test" },
        body: "test",
        validate: false,
      });

      await expect(
        processorWithMockTarget.convertRulesyncDirsToToolDirs([rulesyncSkill]),
      ).rejects.toThrow("Unsupported tool target: unsupported");
    });
  });

  describe("convertToolDirsToRulesyncDirs", () => {
    let processor: SkillsProcessor;

    beforeEach(() => {
      processor = new SkillsProcessor({
        baseDir: testDir,
        toolTarget: "claudecode",
      });
    });

    it("should convert tool skills to rulesync skills", async () => {
      const claudecodeSkill = new ClaudecodeSkill({
        baseDir: testDir,
        relativeDirPath: join(".claude", "skills"),
        dirName: "test-skill",
        frontmatter: {
          name: "test-skill",
          description: "Test skill description",
        },
        body: "Test skill content",
        validate: false,
      });

      const rulesyncDirs = await processor.convertToolDirsToRulesyncDirs([claudecodeSkill]);

      expect(rulesyncDirs).toHaveLength(1);
      expect(rulesyncDirs[0]).toBeInstanceOf(RulesyncSkill);
      const rulesyncSkill = rulesyncDirs[0] as RulesyncSkill;
      expect(rulesyncSkill.getFrontmatter().name).toBe("test-skill");
    });

    it("should filter out non-ToolSkill instances", async () => {
      const claudecodeSkill = new ClaudecodeSkill({
        baseDir: testDir,
        relativeDirPath: join(".claude", "skills"),
        dirName: "test-skill",
        frontmatter: {
          name: "test-skill",
          description: "Test skill",
        },
        body: "Content",
        validate: false,
      });

      const mockOtherDir = {
        getDirPath: () => "not-a-tool-skill",
      } as any;

      const rulesyncDirs = await processor.convertToolDirsToRulesyncDirs([
        claudecodeSkill,
        mockOtherDir,
      ]);

      expect(rulesyncDirs).toHaveLength(1);
      expect(rulesyncDirs[0]).toBeInstanceOf(RulesyncSkill);
    });

    it("should handle empty tool dirs array", async () => {
      const rulesyncDirs = await processor.convertToolDirsToRulesyncDirs([]);
      expect(rulesyncDirs).toEqual([]);
    });

    it("should handle array with no ToolSkill instances", async () => {
      const toolDirs = [{ getDirPath: () => "dir1" } as any, { getDirPath: () => "dir2" } as any];

      const rulesyncDirs = await processor.convertToolDirsToRulesyncDirs(toolDirs);
      expect(rulesyncDirs).toEqual([]);
    });
  });

  describe("loadRulesyncDirs", () => {
    let processor: SkillsProcessor;

    beforeEach(() => {
      processor = new SkillsProcessor({
        baseDir: testDir,
        toolTarget: "claudecode",
      });
    });

    it("should return empty array when skills directory does not exist", async () => {
      const rulesyncDirs = await processor.loadRulesyncDirs();
      expect(rulesyncDirs).toEqual([]);
    });

    it("should load valid skill directories", async () => {
      const skillsDir = join(testDir, RULESYNC_SKILLS_RELATIVE_DIR_PATH);
      await ensureDir(skillsDir);

      const skill1Dir = join(skillsDir, "skill-1");
      await ensureDir(skill1Dir);

      const skillContent = `---
name: skill-1
description: First skill
---
This is skill content`;

      await writeFileContent(join(skill1Dir, "SKILL.md"), skillContent);

      const rulesyncDirs = await processor.loadRulesyncDirs();

      expect(rulesyncDirs).toHaveLength(1);
      expect(rulesyncDirs[0]).toBeInstanceOf(RulesyncSkill);
      const rulesyncSkill = rulesyncDirs[0] as RulesyncSkill;
      expect(rulesyncSkill.getFrontmatter().name).toBe("skill-1");
      expect(rulesyncSkill.getFrontmatter().description).toBe("First skill");
    });

    it("should load multiple skill directories", async () => {
      const skillsDir = join(testDir, RULESYNC_SKILLS_RELATIVE_DIR_PATH);
      await ensureDir(skillsDir);

      const skill1Dir = join(skillsDir, "skill-1");
      const skill2Dir = join(skillsDir, "skill-2");
      await ensureDir(skill1Dir);
      await ensureDir(skill2Dir);

      const skill1Content = `---
name: skill-1
description: First skill
---
Content 1`;

      const skill2Content = `---
name: skill-2
description: Second skill
---
Content 2`;

      await writeFileContent(join(skill1Dir, "SKILL.md"), skill1Content);
      await writeFileContent(join(skill2Dir, "SKILL.md"), skill2Content);

      const rulesyncDirs = await processor.loadRulesyncDirs();

      expect(rulesyncDirs).toHaveLength(2);
      expect(rulesyncDirs.every((dir) => dir instanceof RulesyncSkill)).toBe(true);

      const names = rulesyncDirs
        .map((dir) => (dir as RulesyncSkill).getFrontmatter().name)
        .toSorted();
      expect(names).toEqual(["skill-1", "skill-2"]);
    });

    it("should throw error when invalid skill directory is found", async () => {
      const skillsDir = join(testDir, RULESYNC_SKILLS_RELATIVE_DIR_PATH);
      await ensureDir(skillsDir);

      const invalidSkillDir = join(skillsDir, "invalid-skill");
      await ensureDir(invalidSkillDir);

      const invalidContent = `---
invalid yaml: [
---
Invalid content`;

      await writeFileContent(join(invalidSkillDir, "SKILL.md"), invalidContent);

      await expect(processor.loadRulesyncDirs()).rejects.toThrow();
    });

    it("should throw error when directory without SKILL.md file is found", async () => {
      const skillsDir = join(testDir, RULESYNC_SKILLS_RELATIVE_DIR_PATH);
      await ensureDir(skillsDir);

      const emptyDir = join(skillsDir, "empty-dir");
      await ensureDir(emptyDir);

      await expect(processor.loadRulesyncDirs()).rejects.toThrow("SKILL.md not found in");
    });
  });

  describe("loadToolDirs", () => {
    it("should delegate to loadClaudecodeSkills for claudecode target", async () => {
      const processor = new SkillsProcessor({
        baseDir: testDir,
        toolTarget: "claudecode",
      });

      const toolDirs = await processor.loadToolDirs();
      expect(Array.isArray(toolDirs)).toBe(true);
    });

    it("should throw error for unsupported tool target", async () => {
      // Create processor with mock tool target
      const processorWithMockTarget = Object.create(SkillsProcessor.prototype);
      processorWithMockTarget.baseDir = testDir;
      processorWithMockTarget.toolTarget = "unsupported";
      processorWithMockTarget.getFactory = (target: any) => {
        throw new Error(`Unsupported tool target: ${target}`);
      };

      await expect(processorWithMockTarget.loadToolDirs()).rejects.toThrow(
        "Unsupported tool target: unsupported",
      );
    });
  });

  describe("loadClaudecodeSkills", () => {
    let processor: SkillsProcessor;

    beforeEach(() => {
      processor = new SkillsProcessor({
        baseDir: testDir,
        toolTarget: "claudecode",
      });
    });

    it("should return empty array when skills directory does not exist", async () => {
      const toolDirs = await processor.loadToolDirs();
      expect(toolDirs).toEqual([]);
    });

    it("should load claudecode skill files from .claude/skills", async () => {
      const skillsDir = join(testDir, ".claude", "skills");
      await ensureDir(skillsDir);

      const skillDir = join(skillsDir, "claude-skill");
      await ensureDir(skillDir);

      const skillContent = `---
name: claude-skill
description: Claude skill description
---
Claude skill content`;

      await writeFileContent(join(skillDir, "SKILL.md"), skillContent);

      const toolDirs = await processor.loadToolDirs();

      expect(toolDirs).toHaveLength(1);
      expect(toolDirs[0]).toBeInstanceOf(ClaudecodeSkill);
      const claudecodeSkill = toolDirs[0] as ClaudecodeSkill;
      expect(claudecodeSkill.getFrontmatter().name).toBe("claude-skill");
    });

    it("should load multiple claudecode skill directories", async () => {
      const skillsDir = join(testDir, ".claude", "skills");
      await ensureDir(skillsDir);

      const skill1Dir = join(skillsDir, "skill-1");
      const skill2Dir = join(skillsDir, "skill-2");
      await ensureDir(skill1Dir);
      await ensureDir(skill2Dir);

      const skill1Content = `---
name: skill-1
description: First Claude skill
---
First content`;

      const skill2Content = `---
name: skill-2
description: Second Claude skill
---
Second content`;

      await writeFileContent(join(skill1Dir, "SKILL.md"), skill1Content);
      await writeFileContent(join(skill2Dir, "SKILL.md"), skill2Content);

      const toolDirs = await processor.loadToolDirs();

      expect(toolDirs).toHaveLength(2);
      expect(toolDirs.every((dir) => dir instanceof ClaudecodeSkill)).toBe(true);

      const names = toolDirs
        .map((dir) => (dir as ClaudecodeSkill).getFrontmatter().name)
        .toSorted();
      expect(names).toEqual(["skill-1", "skill-2"]);
    });

    it("should throw error when directory fails to load", async () => {
      const skillsDir = join(testDir, ".claude", "skills");
      await ensureDir(skillsDir);

      const invalidSkillDir = join(skillsDir, "invalid");
      await ensureDir(invalidSkillDir);

      // Create invalid skill (no frontmatter)
      await writeFileContent(
        join(invalidSkillDir, "SKILL.md"),
        "Invalid format without frontmatter",
      );

      await expect(processor.loadToolDirs()).rejects.toThrow();
    });

    describe("global mode", () => {
      it("should use global paths when global=true", async () => {
        const globalProcessor = new SkillsProcessor({
          baseDir: testDir,
          toolTarget: "claudecode",
          global: true,
        });

        const globalSkillsDir = join(testDir, ".claude", "skills");
        await ensureDir(globalSkillsDir);

        const skillDir = join(globalSkillsDir, "global-skill");
        await ensureDir(skillDir);

        const skillContent = `---
name: global-skill
description: Global skill description
---
Global skill content`;

        await writeFileContent(join(skillDir, "SKILL.md"), skillContent);

        const toolDirs = await globalProcessor.loadToolDirs();

        expect(toolDirs).toHaveLength(1);
        expect(toolDirs[0]).toBeInstanceOf(ClaudecodeSkill);
        const claudecodeSkill = toolDirs[0] as ClaudecodeSkill;
        expect(claudecodeSkill.getFrontmatter().name).toBe("global-skill");
      });

      it("should return empty array when global skills directory does not exist", async () => {
        const globalProcessor = new SkillsProcessor({
          baseDir: testDir,
          toolTarget: "claudecode",
          global: true,
        });

        const toolDirs = await globalProcessor.loadToolDirs();
        expect(toolDirs).toEqual([]);
      });
    });
  });

  describe("loadToolDirsToDelete", () => {
    it("should return the same dirs as loadToolDirs", async () => {
      const processor = new SkillsProcessor({
        baseDir: testDir,
        toolTarget: "claudecode",
      });

      const skillsDir = join(testDir, ".claude", "skills");
      await ensureDir(skillsDir);

      const skillDir = join(skillsDir, "test-skill");
      await ensureDir(skillDir);

      const skillContent = `---
name: test-skill
description: Test skill
---
Test skill content`;

      await writeFileContent(join(skillDir, "SKILL.md"), skillContent);

      const dirsToDelete = await processor.loadToolDirsToDelete();

      expect(dirsToDelete).toHaveLength(1);
      expect(dirsToDelete[0]).toBeInstanceOf(ClaudecodeSkill);
      expect(dirsToDelete[0]?.getDirName()).toBe("test-skill");
    });

    it("should succeed even when SKILL.md has broken frontmatter", async () => {
      const processor = new SkillsProcessor({
        baseDir: testDir,
        toolTarget: "claudecode",
      });

      const skillsDir = join(testDir, ".claude", "skills");
      await ensureDir(skillsDir);

      const skillDir = join(skillsDir, "broken-skill");
      await ensureDir(skillDir);

      // File with broken YAML frontmatter (unclosed bracket, invalid syntax)
      const brokenFrontmatter = `---
name: [broken-skill
description: This frontmatter is invalid YAML
  - unclosed bracket
  invalid: : syntax
---
Content that would fail parsing`;

      await writeFileContent(join(skillDir, "SKILL.md"), brokenFrontmatter);

      // forDeletion should succeed without parsing file content
      const dirsToDelete = await processor.loadToolDirsToDelete();

      expect(dirsToDelete).toHaveLength(1);
      expect(dirsToDelete[0]).toBeInstanceOf(ClaudecodeSkill);
      expect(dirsToDelete[0]?.getDirName()).toBe("broken-skill");
    });

    it("should return empty array when no dirs exist", async () => {
      const processor = new SkillsProcessor({
        baseDir: testDir,
        toolTarget: "claudecode",
      });

      const dirsToDelete = await processor.loadToolDirsToDelete();
      expect(dirsToDelete).toEqual([]);
    });
  });

  describe("getToolTargets", () => {
<<<<<<< HEAD
    it("should return supported non-simulated targets by default", () => {
      const targets = SkillsProcessor.getToolTargets();
      expect(targets).toEqual(["claudecode", "copilot"]);
    });

    it("should return all targets including simulated when includeSimulated is true", () => {
      const targets = SkillsProcessor.getToolTargets({ includeSimulated: true });
      expect(new Set(targets)).toEqual(
        new Set(["agentsmd", "claudecode", "copilot", "cursor", "geminicli"]),
      );
    });

    it("should return only non-simulated targets when includeSimulated is false", () => {
      const targets = SkillsProcessor.getToolTargets({ includeSimulated: false });
      expect(targets).toEqual(["claudecode", "copilot"]);
=======
    it("should return supported non-simulated project targets by default", () => {
      const targets = SkillsProcessor.getToolTargets();
      expect(new Set(targets)).toEqual(new Set(["claudecode", "opencode"]));
>>>>>>> 6ae399c1
    });

    it("should be callable without instance", () => {
      expect(() => SkillsProcessor.getToolTargets()).not.toThrow();
    });
  });

<<<<<<< HEAD
  describe("getToolTargetsSimulated", () => {
    it("should return simulated tool targets", () => {
      const targets = SkillsProcessor.getToolTargetsSimulated();
      expect(new Set(targets)).toEqual(new Set(["agentsmd", "cursor", "geminicli"]));
    });
  });

=======
>>>>>>> 6ae399c1
  describe("getToolTargetsGlobal", () => {
    it("should return global targets in global mode", () => {
      const targets = SkillsProcessor.getToolTargetsGlobal();
      expect(targets).toEqual(["claudecode", "codexcli", "opencode"]);
      expect(targets).toEqual(skillsProcessorToolTargetsGlobal);
    });
  });

  describe("getToolTargets with global: true", () => {
    it("should return global targets when global option is true", () => {
      const targets = SkillsProcessor.getToolTargets({ global: true });
      expect(targets).toEqual(["claudecode", "codexcli", "opencode"]);
      expect(targets).toEqual(skillsProcessorToolTargetsGlobal);
    });

    it("should be callable without instance", () => {
      expect(() => SkillsProcessor.getToolTargets({ global: true })).not.toThrow();
    });
  });

  describe("type exports and constants", () => {
    it("should export SkillsProcessorToolTargetSchema", () => {
      expect(SkillsProcessorToolTargetSchema).toBeDefined();
      expect(() => SkillsProcessorToolTargetSchema.parse("claudecode")).not.toThrow();
      expect(() => SkillsProcessorToolTargetSchema.parse("opencode")).not.toThrow();
      expect(() => SkillsProcessorToolTargetSchema.parse("invalid")).toThrow();
    });
  });

  describe("inheritance from DirFeatureProcessor", () => {
    it("should extend DirFeatureProcessor", () => {
      const processor = new SkillsProcessor({
        baseDir: testDir,
        toolTarget: "claudecode",
      });

      expect(processor).toBeInstanceOf(SkillsProcessor);
      expect(typeof processor.convertRulesyncDirsToToolDirs).toBe("function");
      expect(typeof processor.convertToolDirsToRulesyncDirs).toBe("function");
      expect(typeof processor.loadRulesyncDirs).toBe("function");
      expect(typeof processor.loadToolDirs).toBe("function");
    });
  });

  describe("writeAiDirs", () => {
    let processor: SkillsProcessor;

    beforeEach(() => {
      processor = new SkillsProcessor({
        baseDir: testDir,
        toolTarget: "claudecode",
      });
    });

    it("should write skill file with frontmatter that can be read back", async () => {
      const rulesyncSkill = new RulesyncSkill({
        baseDir: testDir,
        relativeDirPath: RULESYNC_SKILLS_RELATIVE_DIR_PATH,
        dirName: "test-skill",
        frontmatter: {
          name: "test-skill",
          description: "Test skill description",
        },
        body: "Test skill content",
        validate: false,
      });

      const toolDirs = await processor.convertRulesyncDirsToToolDirs([rulesyncSkill]);
      expect(toolDirs).toHaveLength(1);

      await processor.writeAiDirs(toolDirs);

      const loadedDirs = await processor.loadToolDirs();
      expect(loadedDirs).toHaveLength(1);

      const loadedSkill = loadedDirs[0] as ClaudecodeSkill;
      expect(loadedSkill.getFrontmatter().name).toBe("test-skill");
      expect(loadedSkill.getFrontmatter().description).toBe("Test skill description");
      expect(loadedSkill.getBody()).toBe("Test skill content");
    });

    it("should write skill file with allowed-tools frontmatter", async () => {
      const rulesyncSkill = new RulesyncSkill({
        baseDir: testDir,
        relativeDirPath: RULESYNC_SKILLS_RELATIVE_DIR_PATH,
        dirName: "tool-skill",
        frontmatter: {
          name: "tool-skill",
          description: "Skill with allowed tools",
          claudecode: {
            "allowed-tools": ["Bash", "Read", "Write"],
          },
        },
        body: "Skill body",
        validate: false,
      });

      const toolDirs = await processor.convertRulesyncDirsToToolDirs([rulesyncSkill]);
      await processor.writeAiDirs(toolDirs);

      const loadedDirs = await processor.loadToolDirs();
      const loadedSkill = loadedDirs[0] as ClaudecodeSkill;

      expect(loadedSkill.getFrontmatter()["allowed-tools"]).toEqual(["Bash", "Read", "Write"]);
    });
  });
});<|MERGE_RESOLUTION|>--- conflicted
+++ resolved
@@ -624,27 +624,21 @@
   });
 
   describe("getToolTargets", () => {
-<<<<<<< HEAD
-    it("should return supported non-simulated targets by default", () => {
+    it("should return supported non-simulated project targets by default", () => {
       const targets = SkillsProcessor.getToolTargets();
-      expect(targets).toEqual(["claudecode", "copilot"]);
+      expect(new Set(targets)).toEqual(new Set(["claudecode", "copilot", "opencode"]));
     });
 
     it("should return all targets including simulated when includeSimulated is true", () => {
       const targets = SkillsProcessor.getToolTargets({ includeSimulated: true });
       expect(new Set(targets)).toEqual(
-        new Set(["agentsmd", "claudecode", "copilot", "cursor", "geminicli"]),
+        new Set(["agentsmd", "claudecode", "copilot", "cursor", "geminicli", "opencode"]),
       );
     });
 
     it("should return only non-simulated targets when includeSimulated is false", () => {
       const targets = SkillsProcessor.getToolTargets({ includeSimulated: false });
-      expect(targets).toEqual(["claudecode", "copilot"]);
-=======
-    it("should return supported non-simulated project targets by default", () => {
-      const targets = SkillsProcessor.getToolTargets();
-      expect(new Set(targets)).toEqual(new Set(["claudecode", "opencode"]));
->>>>>>> 6ae399c1
+      expect(new Set(targets)).toEqual(new Set(["claudecode", "copilot", "opencode"]));
     });
 
     it("should be callable without instance", () => {
@@ -652,7 +646,6 @@
     });
   });
 
-<<<<<<< HEAD
   describe("getToolTargetsSimulated", () => {
     it("should return simulated tool targets", () => {
       const targets = SkillsProcessor.getToolTargetsSimulated();
@@ -660,8 +653,6 @@
     });
   });
 
-=======
->>>>>>> 6ae399c1
   describe("getToolTargetsGlobal", () => {
     it("should return global targets in global mode", () => {
       const targets = SkillsProcessor.getToolTargetsGlobal();
