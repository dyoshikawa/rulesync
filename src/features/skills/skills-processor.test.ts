import { join } from "node:path";
import { afterEach, beforeEach, describe, expect, it, vi } from "vitest";
import { RULESYNC_SKILLS_RELATIVE_DIR_PATH } from "../../constants/rulesync-paths.js";
import { setupTestDirectory } from "../../test-utils/test-directories.js";
import { ensureDir, writeFileContent } from "../../utils/file.js";
import { ClaudecodeSkill } from "./claudecode-skill.js";
import { RulesyncSkill } from "./rulesync-skill.js";
import {
  SkillsProcessor,
  SkillsProcessorToolTarget,
  SkillsProcessorToolTargetSchema,
  skillsProcessorToolTargetsGlobal,
} from "./skills-processor.js";

describe("SkillsProcessor", () => {
  let testDir: string;
  let cleanup: () => Promise<void>;

  beforeEach(async () => {
    const testSetup = await setupTestDirectory();
    testDir = testSetup.testDir;
    cleanup = testSetup.cleanup;
    vi.spyOn(process, "cwd").mockReturnValue(testDir);
  });

  afterEach(async () => {
    await cleanup();
    vi.restoreAllMocks();
  });

  describe("constructor", () => {
    it("should create instance with valid tool target", () => {
      const processor = new SkillsProcessor({
        baseDir: testDir,
        toolTarget: "claudecode",
      });

      expect(processor).toBeInstanceOf(SkillsProcessor);
    });

    it("should use default baseDir when not provided", () => {
      const processor = new SkillsProcessor({
        toolTarget: "claudecode",
      });

      expect(processor).toBeInstanceOf(SkillsProcessor);
    });

    it("should validate tool target with schema", () => {
      expect(() => {
        const _processor = new SkillsProcessor({
          baseDir: testDir,
          toolTarget: "invalid" as SkillsProcessorToolTarget,
        });
      }).toThrow("Invalid tool target for SkillsProcessor");
    });

    it("should accept global parameter", () => {
      const processor = new SkillsProcessor({
        baseDir: testDir,
        toolTarget: "claudecode",
        global: true,
      });

      expect(processor).toBeInstanceOf(SkillsProcessor);
    });

    it("should default global to false", () => {
      const processor = new SkillsProcessor({
        baseDir: testDir,
        toolTarget: "claudecode",
      });

      expect((processor as any).global).toBe(false);
    });
  });

  describe("convertRulesyncDirsToToolDirs", () => {
    let processor: SkillsProcessor;

    beforeEach(() => {
      processor = new SkillsProcessor({
        baseDir: testDir,
        toolTarget: "claudecode",
      });
    });

    it("should convert rulesync skills to claudecode skills", async () => {
      const rulesyncSkill = new RulesyncSkill({
        baseDir: testDir,
        relativeDirPath: RULESYNC_SKILLS_RELATIVE_DIR_PATH,
        dirName: "test-skill",
        frontmatter: {
          name: "test-skill",
          description: "Test skill description",
        },
        body: "Test skill content",
        validate: false,
      });

      const toolDirs = await processor.convertRulesyncDirsToToolDirs([rulesyncSkill]);

      expect(toolDirs).toHaveLength(1);
      expect(toolDirs[0]).toBeInstanceOf(ClaudecodeSkill);
      const claudecodeSkill = toolDirs[0] as ClaudecodeSkill;
      expect(claudecodeSkill.getFrontmatter().name).toBe("test-skill");
      expect(claudecodeSkill.getFrontmatter().description).toBe("Test skill description");
    });

    it("should filter out non-RulesyncSkill instances", async () => {
      const rulesyncSkill = new RulesyncSkill({
        baseDir: testDir,
        relativeDirPath: RULESYNC_SKILLS_RELATIVE_DIR_PATH,
        dirName: "test-skill",
        frontmatter: {
          name: "test-skill",
          description: "Test skill description",
        },
        body: "Test skill content",
        validate: false,
      });

      const mockOtherDir = {
        getDirPath: () => "not-a-skill",
      } as any;

      const toolDirs = await processor.convertRulesyncDirsToToolDirs([rulesyncSkill, mockOtherDir]);

      expect(toolDirs).toHaveLength(1);
      expect(toolDirs[0]).toBeInstanceOf(ClaudecodeSkill);
    });

    it("should filter out skills not targeted for the tool", async () => {
      // Create a skill without claudecode in targets (by not having claudecode frontmatter)
      const rulesyncSkill = new RulesyncSkill({
        baseDir: testDir,
        relativeDirPath: RULESYNC_SKILLS_RELATIVE_DIR_PATH,
        dirName: "non-targeted-skill",
        frontmatter: {
          name: "non-targeted-skill",
          description: "Not for claudecode",
        },
        body: "Content",
        validate: false,
      });

      const targetedSkill = new RulesyncSkill({
        baseDir: testDir,
        relativeDirPath: RULESYNC_SKILLS_RELATIVE_DIR_PATH,
        dirName: "targeted-skill",
        frontmatter: {
          name: "targeted-skill",
          description: "For claudecode",
          claudecode: {
            "allowed-tools": ["bash"],
          },
        },
        body: "Content",
        validate: false,
      });

      const toolDirs = await processor.convertRulesyncDirsToToolDirs([
        rulesyncSkill,
        targetedSkill,
      ]);

      // Both should be converted as ClaudecodeSkill.isTargetedByRulesyncSkill returns true for all by default
      expect(toolDirs.length).toBeGreaterThanOrEqual(1);
    });

    it("should handle empty rulesync dirs array", async () => {
      const toolDirs = await processor.convertRulesyncDirsToToolDirs([]);
      expect(toolDirs).toEqual([]);
    });

    it("should pass global parameter to ClaudecodeSkill.fromRulesyncSkill", async () => {
      const globalProcessor = new SkillsProcessor({
        baseDir: testDir,
        toolTarget: "claudecode",
        global: true,
      });

      const rulesyncSkill = new RulesyncSkill({
        baseDir: testDir,
        relativeDirPath: RULESYNC_SKILLS_RELATIVE_DIR_PATH,
        dirName: "global-skill",
        frontmatter: {
          name: "global-skill",
          description: "Global skill",
        },
        body: "Content",
        validate: false,
      });

      const toolDirs = await globalProcessor.convertRulesyncDirsToToolDirs([rulesyncSkill]);

      expect(toolDirs).toHaveLength(1);
      expect(toolDirs[0]).toBeInstanceOf(ClaudecodeSkill);
    });

    it("should throw error for unsupported tool target", async () => {
      // Create processor with mock tool target (bypassing constructor validation)
      const processorWithMockTarget = Object.create(SkillsProcessor.prototype);
      processorWithMockTarget.baseDir = testDir;
      processorWithMockTarget.toolTarget = "unsupported";
      processorWithMockTarget.global = false;
      processorWithMockTarget.getFactory = (target: any) => {
        throw new Error(`Unsupported tool target: ${target}`);
      };

      const rulesyncSkill = new RulesyncSkill({
        baseDir: testDir,
        relativeDirPath: RULESYNC_SKILLS_RELATIVE_DIR_PATH,
        dirName: "test",
        frontmatter: { name: "test", description: "test" },
        body: "test",
        validate: false,
      });

      await expect(
        processorWithMockTarget.convertRulesyncDirsToToolDirs([rulesyncSkill]),
      ).rejects.toThrow("Unsupported tool target: unsupported");
    });
  });

  describe("convertToolDirsToRulesyncDirs", () => {
    let processor: SkillsProcessor;

    beforeEach(() => {
      processor = new SkillsProcessor({
        baseDir: testDir,
        toolTarget: "claudecode",
      });
    });

    it("should convert tool skills to rulesync skills", async () => {
      const claudecodeSkill = new ClaudecodeSkill({
        baseDir: testDir,
        relativeDirPath: join(".claude", "skills"),
        dirName: "test-skill",
        frontmatter: {
          name: "test-skill",
          description: "Test skill description",
        },
        body: "Test skill content",
        validate: false,
      });

      const rulesyncDirs = await processor.convertToolDirsToRulesyncDirs([claudecodeSkill]);

      expect(rulesyncDirs).toHaveLength(1);
      expect(rulesyncDirs[0]).toBeInstanceOf(RulesyncSkill);
      const rulesyncSkill = rulesyncDirs[0] as RulesyncSkill;
      expect(rulesyncSkill.getFrontmatter().name).toBe("test-skill");
    });

    it("should filter out non-ToolSkill instances", async () => {
      const claudecodeSkill = new ClaudecodeSkill({
        baseDir: testDir,
        relativeDirPath: join(".claude", "skills"),
        dirName: "test-skill",
        frontmatter: {
          name: "test-skill",
          description: "Test skill",
        },
        body: "Content",
        validate: false,
      });

      const mockOtherDir = {
        getDirPath: () => "not-a-tool-skill",
      } as any;

      const rulesyncDirs = await processor.convertToolDirsToRulesyncDirs([
        claudecodeSkill,
        mockOtherDir,
      ]);

      expect(rulesyncDirs).toHaveLength(1);
      expect(rulesyncDirs[0]).toBeInstanceOf(RulesyncSkill);
    });

    it("should handle empty tool dirs array", async () => {
      const rulesyncDirs = await processor.convertToolDirsToRulesyncDirs([]);
      expect(rulesyncDirs).toEqual([]);
    });

    it("should handle array with no ToolSkill instances", async () => {
      const toolDirs = [{ getDirPath: () => "dir1" } as any, { getDirPath: () => "dir2" } as any];

      const rulesyncDirs = await processor.convertToolDirsToRulesyncDirs(toolDirs);
      expect(rulesyncDirs).toEqual([]);
    });
  });

  describe("loadRulesyncDirs", () => {
    let processor: SkillsProcessor;

    beforeEach(() => {
      processor = new SkillsProcessor({
        baseDir: testDir,
        toolTarget: "claudecode",
      });
    });

    it("should return empty array when skills directory does not exist", async () => {
      const rulesyncDirs = await processor.loadRulesyncDirs();
      expect(rulesyncDirs).toEqual([]);
    });

    it("should load valid skill directories", async () => {
      const skillsDir = join(testDir, RULESYNC_SKILLS_RELATIVE_DIR_PATH);
      await ensureDir(skillsDir);

      const skill1Dir = join(skillsDir, "skill-1");
      await ensureDir(skill1Dir);

      const skillContent = `---
name: skill-1
description: First skill
---
This is skill content`;

      await writeFileContent(join(skill1Dir, "SKILL.md"), skillContent);

      const rulesyncDirs = await processor.loadRulesyncDirs();

      expect(rulesyncDirs).toHaveLength(1);
      expect(rulesyncDirs[0]).toBeInstanceOf(RulesyncSkill);
      const rulesyncSkill = rulesyncDirs[0] as RulesyncSkill;
      expect(rulesyncSkill.getFrontmatter().name).toBe("skill-1");
      expect(rulesyncSkill.getFrontmatter().description).toBe("First skill");
    });

    it("should load multiple skill directories", async () => {
      const skillsDir = join(testDir, RULESYNC_SKILLS_RELATIVE_DIR_PATH);
      await ensureDir(skillsDir);

      const skill1Dir = join(skillsDir, "skill-1");
      const skill2Dir = join(skillsDir, "skill-2");
      await ensureDir(skill1Dir);
      await ensureDir(skill2Dir);

      const skill1Content = `---
name: skill-1
description: First skill
---
Content 1`;

      const skill2Content = `---
name: skill-2
description: Second skill
---
Content 2`;

      await writeFileContent(join(skill1Dir, "SKILL.md"), skill1Content);
      await writeFileContent(join(skill2Dir, "SKILL.md"), skill2Content);

      const rulesyncDirs = await processor.loadRulesyncDirs();

      expect(rulesyncDirs).toHaveLength(2);
      expect(rulesyncDirs.every((dir) => dir instanceof RulesyncSkill)).toBe(true);

      const names = rulesyncDirs
        .map((dir) => (dir as RulesyncSkill).getFrontmatter().name)
        .toSorted();
      expect(names).toEqual(["skill-1", "skill-2"]);
    });

    it("should throw error when invalid skill directory is found", async () => {
      const skillsDir = join(testDir, RULESYNC_SKILLS_RELATIVE_DIR_PATH);
      await ensureDir(skillsDir);

      const invalidSkillDir = join(skillsDir, "invalid-skill");
      await ensureDir(invalidSkillDir);

      const invalidContent = `---
invalid yaml: [
---
Invalid content`;

      await writeFileContent(join(invalidSkillDir, "SKILL.md"), invalidContent);

      await expect(processor.loadRulesyncDirs()).rejects.toThrow();
    });

    it("should throw error when directory without SKILL.md file is found", async () => {
      const skillsDir = join(testDir, RULESYNC_SKILLS_RELATIVE_DIR_PATH);
      await ensureDir(skillsDir);

      const emptyDir = join(skillsDir, "empty-dir");
      await ensureDir(emptyDir);

      await expect(processor.loadRulesyncDirs()).rejects.toThrow("SKILL.md not found in");
    });
  });

  describe("loadToolDirs", () => {
    it("should delegate to loadClaudecodeSkills for claudecode target", async () => {
      const processor = new SkillsProcessor({
        baseDir: testDir,
        toolTarget: "claudecode",
      });

      const toolDirs = await processor.loadToolDirs();
      expect(Array.isArray(toolDirs)).toBe(true);
    });

    it("should throw error for unsupported tool target", async () => {
      // Create processor with mock tool target
      const processorWithMockTarget = Object.create(SkillsProcessor.prototype);
      processorWithMockTarget.baseDir = testDir;
      processorWithMockTarget.toolTarget = "unsupported";
      processorWithMockTarget.getFactory = (target: any) => {
        throw new Error(`Unsupported tool target: ${target}`);
      };

      await expect(processorWithMockTarget.loadToolDirs()).rejects.toThrow(
        "Unsupported tool target: unsupported",
      );
    });
  });

  describe("loadClaudecodeSkills", () => {
    let processor: SkillsProcessor;

    beforeEach(() => {
      processor = new SkillsProcessor({
        baseDir: testDir,
        toolTarget: "claudecode",
      });
    });

    it("should return empty array when skills directory does not exist", async () => {
      const toolDirs = await processor.loadToolDirs();
      expect(toolDirs).toEqual([]);
    });

    it("should load claudecode skill files from .claude/skills", async () => {
      const skillsDir = join(testDir, ".claude", "skills");
      await ensureDir(skillsDir);

      const skillDir = join(skillsDir, "claude-skill");
      await ensureDir(skillDir);

      const skillContent = `---
name: claude-skill
description: Claude skill description
---
Claude skill content`;

      await writeFileContent(join(skillDir, "SKILL.md"), skillContent);

      const toolDirs = await processor.loadToolDirs();

      expect(toolDirs).toHaveLength(1);
      expect(toolDirs[0]).toBeInstanceOf(ClaudecodeSkill);
      const claudecodeSkill = toolDirs[0] as ClaudecodeSkill;
      expect(claudecodeSkill.getFrontmatter().name).toBe("claude-skill");
    });

    it("should load multiple claudecode skill directories", async () => {
      const skillsDir = join(testDir, ".claude", "skills");
      await ensureDir(skillsDir);

      const skill1Dir = join(skillsDir, "skill-1");
      const skill2Dir = join(skillsDir, "skill-2");
      await ensureDir(skill1Dir);
      await ensureDir(skill2Dir);

      const skill1Content = `---
name: skill-1
description: First Claude skill
---
First content`;

      const skill2Content = `---
name: skill-2
description: Second Claude skill
---
Second content`;

      await writeFileContent(join(skill1Dir, "SKILL.md"), skill1Content);
      await writeFileContent(join(skill2Dir, "SKILL.md"), skill2Content);

      const toolDirs = await processor.loadToolDirs();

      expect(toolDirs).toHaveLength(2);
      expect(toolDirs.every((dir) => dir instanceof ClaudecodeSkill)).toBe(true);

      const names = toolDirs
        .map((dir) => (dir as ClaudecodeSkill).getFrontmatter().name)
        .toSorted();
      expect(names).toEqual(["skill-1", "skill-2"]);
    });

    it("should throw error when directory fails to load", async () => {
      const skillsDir = join(testDir, ".claude", "skills");
      await ensureDir(skillsDir);

      const invalidSkillDir = join(skillsDir, "invalid");
      await ensureDir(invalidSkillDir);

      // Create invalid skill (no frontmatter)
      await writeFileContent(
        join(invalidSkillDir, "SKILL.md"),
        "Invalid format without frontmatter",
      );

      await expect(processor.loadToolDirs()).rejects.toThrow();
    });

    describe("global mode", () => {
      it("should use global paths when global=true", async () => {
        const globalProcessor = new SkillsProcessor({
          baseDir: testDir,
          toolTarget: "claudecode",
          global: true,
        });

        const globalSkillsDir = join(testDir, ".claude", "skills");
        await ensureDir(globalSkillsDir);

        const skillDir = join(globalSkillsDir, "global-skill");
        await ensureDir(skillDir);

        const skillContent = `---
name: global-skill
description: Global skill description
---
Global skill content`;

        await writeFileContent(join(skillDir, "SKILL.md"), skillContent);

        const toolDirs = await globalProcessor.loadToolDirs();

        expect(toolDirs).toHaveLength(1);
        expect(toolDirs[0]).toBeInstanceOf(ClaudecodeSkill);
        const claudecodeSkill = toolDirs[0] as ClaudecodeSkill;
        expect(claudecodeSkill.getFrontmatter().name).toBe("global-skill");
      });

      it("should return empty array when global skills directory does not exist", async () => {
        const globalProcessor = new SkillsProcessor({
          baseDir: testDir,
          toolTarget: "claudecode",
          global: true,
        });

        const toolDirs = await globalProcessor.loadToolDirs();
        expect(toolDirs).toEqual([]);
      });
    });
  });

  describe("loadToolDirsToDelete", () => {
    it("should return the same dirs as loadToolDirs", async () => {
      const processor = new SkillsProcessor({
        baseDir: testDir,
        toolTarget: "claudecode",
      });

      const skillsDir = join(testDir, ".claude", "skills");
      await ensureDir(skillsDir);

      const skillDir = join(skillsDir, "test-skill");
      await ensureDir(skillDir);

      const skillContent = `---
name: test-skill
description: Test skill
---
Test skill content`;

      await writeFileContent(join(skillDir, "SKILL.md"), skillContent);

      const dirsToDelete = await processor.loadToolDirsToDelete();

      expect(dirsToDelete).toHaveLength(1);
      expect(dirsToDelete[0]).toBeInstanceOf(ClaudecodeSkill);
      expect(dirsToDelete[0]?.getDirName()).toBe("test-skill");
    });

    it("should succeed even when SKILL.md has broken frontmatter", async () => {
      const processor = new SkillsProcessor({
        baseDir: testDir,
        toolTarget: "claudecode",
      });

      const skillsDir = join(testDir, ".claude", "skills");
      await ensureDir(skillsDir);

      const skillDir = join(skillsDir, "broken-skill");
      await ensureDir(skillDir);

      // File with broken YAML frontmatter (unclosed bracket, invalid syntax)
      const brokenFrontmatter = `---
name: [broken-skill
description: This frontmatter is invalid YAML
  - unclosed bracket
  invalid: : syntax
---
Content that would fail parsing`;

      await writeFileContent(join(skillDir, "SKILL.md"), brokenFrontmatter);

      // forDeletion should succeed without parsing file content
      const dirsToDelete = await processor.loadToolDirsToDelete();

      expect(dirsToDelete).toHaveLength(1);
      expect(dirsToDelete[0]).toBeInstanceOf(ClaudecodeSkill);
      expect(dirsToDelete[0]?.getDirName()).toBe("broken-skill");
    });

    it("should return empty array when no dirs exist", async () => {
      const processor = new SkillsProcessor({
        baseDir: testDir,
        toolTarget: "claudecode",
      });

      const dirsToDelete = await processor.loadToolDirsToDelete();
      expect(dirsToDelete).toEqual([]);
    });
  });

  describe("getToolTargets", () => {
    it("should return supported non-simulated project targets by default", () => {
      const targets = SkillsProcessor.getToolTargets();
      expect(new Set(targets)).toEqual(
<<<<<<< HEAD
        new Set(["claudecode", "copilot", "cursor", "opencode", "roo"]),
=======
        new Set(["claudecode", "claudecode-legacy", "copilot", "cursor", "opencode"]),
>>>>>>> 794c504e
      );
    });

    it("should return all targets including simulated when includeSimulated is true", () => {
      const targets = SkillsProcessor.getToolTargets({ includeSimulated: true });
      expect(new Set(targets)).toEqual(
<<<<<<< HEAD
        new Set(["agentsmd", "claudecode", "copilot", "cursor", "geminicli", "opencode", "roo"]),
=======
        new Set([
          "agentsmd",
          "claudecode",
          "claudecode-legacy",
          "copilot",
          "cursor",
          "geminicli",
          "opencode",
        ]),
>>>>>>> 794c504e
      );
    });

    it("should return only non-simulated targets when includeSimulated is false", () => {
      const targets = SkillsProcessor.getToolTargets({ includeSimulated: false });
      expect(new Set(targets)).toEqual(
<<<<<<< HEAD
        new Set(["claudecode", "copilot", "cursor", "opencode", "roo"]),
=======
        new Set(["claudecode", "claudecode-legacy", "copilot", "cursor", "opencode"]),
>>>>>>> 794c504e
      );
    });

    it("should be callable without instance", () => {
      expect(() => SkillsProcessor.getToolTargets()).not.toThrow();
    });
  });

  describe("getToolTargetsSimulated", () => {
    it("should return simulated tool targets", () => {
      const targets = SkillsProcessor.getToolTargetsSimulated();
      expect(new Set(targets)).toEqual(new Set(["agentsmd", "geminicli"]));
    });
  });

  describe("getToolTargetsGlobal", () => {
    it("should return global targets in global mode", () => {
      const targets = SkillsProcessor.getToolTargetsGlobal();
<<<<<<< HEAD
      expect(targets).toEqual(["claudecode", "codexcli", "opencode", "roo"]);
=======
      expect(targets).toEqual(["claudecode", "claudecode-legacy", "codexcli", "opencode"]);
>>>>>>> 794c504e
      expect(targets).toEqual(skillsProcessorToolTargetsGlobal);
    });
  });

  describe("getToolTargets with global: true", () => {
    it("should return global targets when global option is true", () => {
      const targets = SkillsProcessor.getToolTargets({ global: true });
<<<<<<< HEAD
      expect(targets).toEqual(["claudecode", "codexcli", "opencode", "roo"]);
=======
      expect(targets).toEqual(["claudecode", "claudecode-legacy", "codexcli", "opencode"]);
>>>>>>> 794c504e
      expect(targets).toEqual(skillsProcessorToolTargetsGlobal);
    });

    it("should be callable without instance", () => {
      expect(() => SkillsProcessor.getToolTargets({ global: true })).not.toThrow();
    });
  });

  describe("type exports and constants", () => {
    it("should export SkillsProcessorToolTargetSchema", () => {
      expect(SkillsProcessorToolTargetSchema).toBeDefined();
      expect(() => SkillsProcessorToolTargetSchema.parse("claudecode")).not.toThrow();
      expect(() => SkillsProcessorToolTargetSchema.parse("claudecode-legacy")).not.toThrow();
      expect(() => SkillsProcessorToolTargetSchema.parse("opencode")).not.toThrow();
      expect(() => SkillsProcessorToolTargetSchema.parse("roo")).not.toThrow();
      expect(() => SkillsProcessorToolTargetSchema.parse("invalid")).toThrow();
    });
  });

  describe("inheritance from DirFeatureProcessor", () => {
    it("should extend DirFeatureProcessor", () => {
      const processor = new SkillsProcessor({
        baseDir: testDir,
        toolTarget: "claudecode",
      });

      expect(processor).toBeInstanceOf(SkillsProcessor);
      expect(typeof processor.convertRulesyncDirsToToolDirs).toBe("function");
      expect(typeof processor.convertToolDirsToRulesyncDirs).toBe("function");
      expect(typeof processor.loadRulesyncDirs).toBe("function");
      expect(typeof processor.loadToolDirs).toBe("function");
    });
  });

  describe("writeAiDirs", () => {
    let processor: SkillsProcessor;

    beforeEach(() => {
      processor = new SkillsProcessor({
        baseDir: testDir,
        toolTarget: "claudecode",
      });
    });

    it("should write skill file with frontmatter that can be read back", async () => {
      const rulesyncSkill = new RulesyncSkill({
        baseDir: testDir,
        relativeDirPath: RULESYNC_SKILLS_RELATIVE_DIR_PATH,
        dirName: "test-skill",
        frontmatter: {
          name: "test-skill",
          description: "Test skill description",
        },
        body: "Test skill content",
        validate: false,
      });

      const toolDirs = await processor.convertRulesyncDirsToToolDirs([rulesyncSkill]);
      expect(toolDirs).toHaveLength(1);

      await processor.writeAiDirs(toolDirs);

      const loadedDirs = await processor.loadToolDirs();
      expect(loadedDirs).toHaveLength(1);

      const loadedSkill = loadedDirs[0] as ClaudecodeSkill;
      expect(loadedSkill.getFrontmatter().name).toBe("test-skill");
      expect(loadedSkill.getFrontmatter().description).toBe("Test skill description");
      expect(loadedSkill.getBody()).toBe("Test skill content");
    });

    it("should write skill file with allowed-tools frontmatter", async () => {
      const rulesyncSkill = new RulesyncSkill({
        baseDir: testDir,
        relativeDirPath: RULESYNC_SKILLS_RELATIVE_DIR_PATH,
        dirName: "tool-skill",
        frontmatter: {
          name: "tool-skill",
          description: "Skill with allowed tools",
          claudecode: {
            "allowed-tools": ["Bash", "Read", "Write"],
          },
        },
        body: "Skill body",
        validate: false,
      });

      const toolDirs = await processor.convertRulesyncDirsToToolDirs([rulesyncSkill]);
      await processor.writeAiDirs(toolDirs);

      const loadedDirs = await processor.loadToolDirs();
      const loadedSkill = loadedDirs[0] as ClaudecodeSkill;

      expect(loadedSkill.getFrontmatter()["allowed-tools"]).toEqual(["Bash", "Read", "Write"]);
    });
  });
});<|MERGE_RESOLUTION|>--- conflicted
+++ resolved
@@ -627,20 +627,13 @@
     it("should return supported non-simulated project targets by default", () => {
       const targets = SkillsProcessor.getToolTargets();
       expect(new Set(targets)).toEqual(
-<<<<<<< HEAD
-        new Set(["claudecode", "copilot", "cursor", "opencode", "roo"]),
-=======
-        new Set(["claudecode", "claudecode-legacy", "copilot", "cursor", "opencode"]),
->>>>>>> 794c504e
+        new Set(["claudecode", "claudecode-legacy", "copilot", "cursor", "opencode", "roo"]),
       );
     });
 
     it("should return all targets including simulated when includeSimulated is true", () => {
       const targets = SkillsProcessor.getToolTargets({ includeSimulated: true });
       expect(new Set(targets)).toEqual(
-<<<<<<< HEAD
-        new Set(["agentsmd", "claudecode", "copilot", "cursor", "geminicli", "opencode", "roo"]),
-=======
         new Set([
           "agentsmd",
           "claudecode",
@@ -649,19 +642,15 @@
           "cursor",
           "geminicli",
           "opencode",
+          "roo",
         ]),
->>>>>>> 794c504e
       );
     });
 
     it("should return only non-simulated targets when includeSimulated is false", () => {
       const targets = SkillsProcessor.getToolTargets({ includeSimulated: false });
       expect(new Set(targets)).toEqual(
-<<<<<<< HEAD
-        new Set(["claudecode", "copilot", "cursor", "opencode", "roo"]),
-=======
-        new Set(["claudecode", "claudecode-legacy", "copilot", "cursor", "opencode"]),
->>>>>>> 794c504e
+        new Set(["claudecode", "claudecode-legacy", "copilot", "cursor", "opencode", "roo"]),
       );
     });
 
@@ -680,11 +669,7 @@
   describe("getToolTargetsGlobal", () => {
     it("should return global targets in global mode", () => {
       const targets = SkillsProcessor.getToolTargetsGlobal();
-<<<<<<< HEAD
-      expect(targets).toEqual(["claudecode", "codexcli", "opencode", "roo"]);
-=======
-      expect(targets).toEqual(["claudecode", "claudecode-legacy", "codexcli", "opencode"]);
->>>>>>> 794c504e
+      expect(targets).toEqual(["claudecode", "claudecode-legacy", "codexcli", "opencode", "roo"]);
       expect(targets).toEqual(skillsProcessorToolTargetsGlobal);
     });
   });
@@ -692,11 +677,7 @@
   describe("getToolTargets with global: true", () => {
     it("should return global targets when global option is true", () => {
       const targets = SkillsProcessor.getToolTargets({ global: true });
-<<<<<<< HEAD
-      expect(targets).toEqual(["claudecode", "codexcli", "opencode", "roo"]);
-=======
-      expect(targets).toEqual(["claudecode", "claudecode-legacy", "codexcli", "opencode"]);
->>>>>>> 794c504e
+      expect(targets).toEqual(["claudecode", "claudecode-legacy", "codexcli", "opencode", "roo"]);
       expect(targets).toEqual(skillsProcessorToolTargetsGlobal);
     });
 
