--- conflicted
+++ resolved
@@ -8,7 +8,7 @@
 import { importConfiguration } from "./importer.js";
 
 vi.mock("../parsers");
-<<<<<<< HEAD
+vi.mock("../commands/commands-processor.js");
 vi.mock("../mcp/mcp-processor.js", () => {
   return {
     McpProcessor: vi.fn().mockImplementation(() => ({
@@ -16,9 +16,6 @@
     })),
   };
 });
-=======
-vi.mock("../commands/commands-processor.js");
->>>>>>> 210e6681
 
 describe("importConfiguration", () => {
   let testDir: string;
@@ -35,6 +32,13 @@
     await mkdir(rulesDir, { recursive: true });
     await mkdir(commandsDir, { recursive: true });
     vi.resetAllMocks();
+    
+    // Mock McpProcessor static method
+    const { McpProcessor } = await import("../mcp/mcp-processor.js");
+    vi.mocked(McpProcessor.getToolTargets).mockReturnValue([
+      "amazonqcli", "augmentcode", "claudecode", "cline", "codexcli", "copilot",
+      "cursor", "geminicli", "junie", "kiro", "opencode", "qwencode", "roo", "windsurf"
+    ]);
   });
 
   afterEach(async () => {
