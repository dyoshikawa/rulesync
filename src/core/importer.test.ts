--- conflicted
+++ resolved
@@ -1,7 +1,7 @@
 import { readFile } from "node:fs/promises";
 import { join } from "node:path";
 import { afterEach, beforeEach, describe, expect, it, vi } from "vitest";
-import { IgnoreProcessor, IgnoreProcessorToolTargetSchema } from "../ignore/ignore-processor.js";
+import { IgnoreProcessor } from "../ignore/ignore-processor.js";
 import * as parsers from "../parsers/index.js";
 import { setupTestDirectory } from "../test-utils/index.js";
 import type { ToolTarget } from "../types/index.js";
@@ -9,16 +9,10 @@
 import { importConfiguration } from "./importer.js";
 
 vi.mock("../parsers");
-<<<<<<< HEAD
 vi.mock("../ignore/ignore-processor.js", () => ({
-  IgnoreProcessor: vi.fn(),
-  IgnoreProcessorToolTargetSchema: {
-    safeParse: vi.fn(),
-  },
+  IgnoreProcessor: vi.fn().mockImplementation(() => ({})),
 }));
-=======
 vi.mock("../commands/commands-processor.js");
->>>>>>> 210e6681
 
 describe("importConfiguration", () => {
   let testDir: string;
@@ -38,18 +32,28 @@
 
     // Set up default IgnoreProcessor mock
     const defaultIgnoreProcessor = {
-      loadToolIgnores: vi.fn().mockResolvedValue([]),
-      writeRulesyncIgnoresFromToolIgnores: vi.fn().mockResolvedValue(undefined),
+      loadToolFiles: vi.fn().mockResolvedValue([]),
+      convertToolFilesToRulesyncFiles: vi.fn().mockResolvedValue([]),
+      writeAiFiles: vi.fn().mockResolvedValue(0),
     };
     vi.mocked(IgnoreProcessor).mockImplementation(() => defaultIgnoreProcessor as any);
 
-    // Mock IgnoreProcessorToolTargetSchema.safeParse to return success for supported tools
-    vi.mocked(IgnoreProcessorToolTargetSchema.safeParse).mockImplementation((tool) => {
-      const isSupported = tool === "claudecode" || tool === "cursor" || tool === "geminicli";
-      return isSupported
-        ? { success: true as const, data: tool as any }
-        : { success: false as const, error: { issues: [], addIssue: vi.fn() } as any };
-    });
+    // Mock IgnoreProcessor.getToolTargets static method
+    (IgnoreProcessor as any).getToolTargets = vi.fn().mockReturnValue([
+      "augmentcode",
+      "claudecode",
+      "cline",
+      "codexcli",
+      "copilot",
+      "cursor",
+      "geminicli",
+      "junie",
+      "kiro",
+      "opencode",
+      "qwencode",
+      "roo",
+      "windsurf",
+    ]);
   });
 
   afterEach(async () => {
@@ -152,12 +156,18 @@
     });
 
     const mockIgnoreProcessor = {
-      loadToolIgnores: vi.fn().mockResolvedValue([
+      loadToolFiles: vi.fn().mockResolvedValue([
         {
           toRulesyncIgnore: vi.fn(),
         },
       ]),
-      writeRulesyncIgnoresFromToolIgnores: vi.fn().mockResolvedValue(undefined),
+      convertToolFilesToRulesyncFiles: vi.fn().mockResolvedValue([
+        {
+          getFilePath: vi.fn().mockReturnValue("test-ignore.md"),
+          getFileContent: vi.fn().mockReturnValue("test content"),
+        },
+      ]),
+      writeAiFiles: vi.fn().mockResolvedValue(1),
     };
 
     vi.mocked(IgnoreProcessor).mockImplementation(() => mockIgnoreProcessor as any);
@@ -172,8 +182,9 @@
       baseDir: testDir,
       toolTarget: "claudecode",
     });
-    expect(mockIgnoreProcessor.loadToolIgnores).toHaveBeenCalled();
-    expect(mockIgnoreProcessor.writeRulesyncIgnoresFromToolIgnores).toHaveBeenCalled();
+    expect(mockIgnoreProcessor.loadToolFiles).toHaveBeenCalled();
+    expect(mockIgnoreProcessor.convertToolFilesToRulesyncFiles).toHaveBeenCalled();
+    expect(mockIgnoreProcessor.writeAiFiles).toHaveBeenCalled();
   });
 
   it("should create .mcp.json file when MCP servers exist", async () => {
@@ -319,8 +330,14 @@
     });
 
     const mockIgnoreProcessor = {
-      loadToolIgnores: vi.fn().mockResolvedValue([{ toRulesyncIgnore: vi.fn() }]),
-      writeRulesyncIgnoresFromToolIgnores: vi.fn().mockResolvedValue(undefined),
+      loadToolFiles: vi.fn().mockResolvedValue([{ toRulesyncIgnore: vi.fn() }]),
+      convertToolFilesToRulesyncFiles: vi.fn().mockResolvedValue([
+        {
+          getFilePath: vi.fn().mockReturnValue("test-ignore.md"),
+          getFileContent: vi.fn().mockReturnValue("test content"),
+        },
+      ]),
+      writeAiFiles: vi.fn().mockResolvedValue(1),
     };
 
     vi.mocked(IgnoreProcessor).mockImplementation(() => mockIgnoreProcessor as any);
@@ -411,10 +428,20 @@
     });
 
     const mockIgnoreProcessor = {
-      loadToolIgnores: vi
+      loadToolFiles: vi
         .fn()
         .mockResolvedValue([{ toRulesyncIgnore: vi.fn() }, { toRulesyncIgnore: vi.fn() }]),
-      writeRulesyncIgnoresFromToolIgnores: vi.fn().mockResolvedValue(undefined),
+      convertToolFilesToRulesyncFiles: vi.fn().mockResolvedValue([
+        {
+          getFilePath: vi.fn().mockReturnValue("test-ignore1.md"),
+          getFileContent: vi.fn().mockReturnValue("test content 1"),
+        },
+        {
+          getFilePath: vi.fn().mockReturnValue("test-ignore2.md"),
+          getFileContent: vi.fn().mockReturnValue("test content 2"),
+        },
+      ]),
+      writeAiFiles: vi.fn().mockResolvedValue(2),
     };
 
     vi.mocked(IgnoreProcessor).mockImplementation(() => mockIgnoreProcessor as any);
@@ -636,8 +663,9 @@
     });
 
     const mockIgnoreProcessor = {
-      loadToolIgnores: vi.fn().mockResolvedValue([]), // Empty array
-      writeRulesyncIgnoresFromToolIgnores: vi.fn(),
+      loadToolFiles: vi.fn().mockResolvedValue([]), // Empty array
+      convertToolFilesToRulesyncFiles: vi.fn().mockResolvedValue([]),
+      writeAiFiles: vi.fn().mockResolvedValue(0),
     };
 
     vi.mocked(IgnoreProcessor).mockImplementation(() => mockIgnoreProcessor as any);
@@ -648,7 +676,7 @@
     });
 
     expect(result.ignoreFileCreated).toBe(false);
-    expect(mockIgnoreProcessor.loadToolIgnores).toHaveBeenCalled();
-    expect(mockIgnoreProcessor.writeRulesyncIgnoresFromToolIgnores).not.toHaveBeenCalled();
+    expect(mockIgnoreProcessor.loadToolFiles).toHaveBeenCalled();
+    expect(mockIgnoreProcessor.writeAiFiles).not.toHaveBeenCalled();
   });
 });