--- conflicted
+++ resolved
@@ -10,10 +10,6 @@
 import { importConfiguration } from "./importer.js";
 
 vi.mock("../parsers");
-<<<<<<< HEAD
-vi.mock("../commands/commands-processor.js");
-// vi.mock("../rules/rules-processor"); // Not used in this version
-=======
 vi.mock("../ignore/ignore-processor.js", () => ({
   IgnoreProcessor: vi.fn().mockImplementation(() => ({})),
 }));
@@ -26,7 +22,7 @@
   MockCommandsProcessor.getToolTargets = vi.fn();
   return { CommandsProcessor: MockCommandsProcessor };
 });
->>>>>>> a1cb98dc
+// vi.mock("../rules/rules-processor"); // Not used in this version
 
 describe("importConfiguration", () => {
   let testDir: string;
@@ -44,10 +40,6 @@
     await mkdir(commandsDir, { recursive: true });
     vi.resetAllMocks();
 
-<<<<<<< HEAD
-    // Mock RulesProcessor to return null for all tools by default (not used in this version)
-    // vi.spyOn(RulesProcessor, "create").mockReturnValue(null);
-=======
     // Set up default IgnoreProcessor mock
     const defaultIgnoreProcessor = {
       loadToolFiles: vi.fn().mockResolvedValue([]),
@@ -78,7 +70,8 @@
     // Mock CommandsProcessor.getToolTargets static method
     const { CommandsProcessor } = await import("../commands/commands-processor.js");
     vi.mocked(CommandsProcessor.getToolTargets).mockReturnValue(["claudecode", "geminicli", "roo"]);
->>>>>>> a1cb98dc
+    // Mock RulesProcessor to return null for all tools by default (not used in this version)
+    // vi.spyOn(RulesProcessor, "create").mockReturnValue(null);
   });
 
   afterEach(async () => {
@@ -675,15 +668,6 @@
     expect(createdFile).toContain("Regular rule content");
   });
 
-<<<<<<< HEAD
-  // it("should use RulesProcessor when available", async () => {
-  //   // RulesProcessor functionality has been replaced by CommandsProcessor and direct rule processing
-  // });
-
-  // it("should handle RulesProcessor errors gracefully", async () => {
-  //   // RulesProcessor functionality has been replaced by CommandsProcessor and direct rule processing
-  // });
-=======
   it("should not create ignore files when no tool ignores are found", async () => {
     vi.spyOn(parsers, "parseClaudeConfiguration").mockResolvedValueOnce({
       rules: [],
@@ -707,5 +691,12 @@
     expect(mockIgnoreProcessor.loadToolFiles).toHaveBeenCalled();
     expect(mockIgnoreProcessor.writeAiFiles).not.toHaveBeenCalled();
   });
->>>>>>> a1cb98dc
+
+  // it("should use RulesProcessor when available", async () => {
+  //   // RulesProcessor functionality has been replaced by CommandsProcessor and direct rule processing
+  // });
+
+  // it("should handle RulesProcessor errors gracefully", async () => {
+  //   // RulesProcessor functionality has been replaced by CommandsProcessor and direct rule processing
+  // });
 });