import { join } from "node:path";
import matter from "gray-matter";
import { CommandsProcessor } from "../commands/commands-processor.js";
import {
  parseAgentsMdConfiguration,
  parseAmazonqcliConfiguration,
  parseAugmentcodeConfiguration,
  parseAugmentcodeLegacyConfiguration,
  parseClaudeConfiguration,
  parseClineConfiguration,
  parseCopilotConfiguration,
  parseCursorConfiguration,
  parseGeminiConfiguration,
  parseJunieConfiguration,
  parseOpenCodeConfiguration,
  parseQwenConfiguration,
  parseRooConfiguration,
} from "../parsers/index.js";
import { RulesProcessor } from "../rules/rules-processor.js";
import { SubagentsProcessor } from "../subagents/subagents-processor.js";
import type { FeatureType } from "../types/config-options.js";
import type { ParsedRule, ToolTarget } from "../types/index.js";
import type { RulesyncMcpServer } from "../types/mcp.js";
import type { ParsedSubagent } from "../types/subagent.js";
import { writeFileContent } from "../utils/index.js";
import { logger } from "../utils/logger.js";

export interface ImportOptions {
  tool: ToolTarget;
  features?: FeatureType[];
  baseDir?: string;
  rulesDir?: string;
  verbose?: boolean;
  useLegacyLocation?: boolean;
}

export interface ImportResult {
  success: boolean;
  rulesCreated: number;
  errors: string[];
  ignoreFileCreated?: boolean;
  mcpFileCreated?: boolean;
  subagentsCreated?: number | undefined;
  commandsCreated?: number | undefined;
}

export async function importConfiguration(options: ImportOptions): Promise<ImportResult> {
  const {
    tool,
    features = ["rules", "commands", "mcp", "ignore", "subagents"], // Default to all features for backward compatibility
    baseDir = process.cwd(),
    rulesDir = ".rulesync",
    verbose = false,
    useLegacyLocation = false,
  } = options;
  const errors: string[] = [];
  let rules: ParsedRule[] = [];
  let ignorePatterns: string[] | undefined;
  let mcpServers: Record<string, RulesyncMcpServer> | undefined;
  let subagents: ParsedSubagent[] | undefined;

  if (verbose) {
    logger.log(`Importing ${tool} configuration from ${baseDir}...`);
  }

  // Parse configuration based on tool
  try {
    switch (tool) {
      case "agentsmd": {
        const agentsmdResult = await parseAgentsMdConfiguration(baseDir);
        rules = agentsmdResult.rules;
        errors.push(...agentsmdResult.errors);
        break;
      }
      case "amazonqcli": {
        const amazonqResult = await parseAmazonqcliConfiguration(baseDir);
        rules = amazonqResult.rules;
        errors.push(...amazonqResult.errors);
        mcpServers = amazonqResult.mcpServers;
        break;
      }
      case "augmentcode": {
        const augmentResult = await parseAugmentcodeConfiguration(baseDir);
        rules = augmentResult.rules;
        errors.push(...augmentResult.errors);
        break;
      }
      case "augmentcode-legacy": {
        const augmentLegacyResult = await parseAugmentcodeLegacyConfiguration(baseDir);
        rules = augmentLegacyResult.rules;
        errors.push(...augmentLegacyResult.errors);
        break;
      }
      case "claudecode": {
        const claudeResult = await parseClaudeConfiguration(baseDir);
        rules = claudeResult.rules;
        errors.push(...claudeResult.errors);
        ignorePatterns = claudeResult.ignorePatterns;
        mcpServers = claudeResult.mcpServers;
        subagents = claudeResult.subagents;
        break;
      }
      case "cursor": {
        const cursorResult = await parseCursorConfiguration(baseDir);
        rules = cursorResult.rules;
        errors.push(...cursorResult.errors);
        ignorePatterns = cursorResult.ignorePatterns;
        mcpServers = cursorResult.mcpServers;
        break;
      }
      case "copilot": {
        const copilotResult = await parseCopilotConfiguration(baseDir);
        rules = copilotResult.rules;
        errors.push(...copilotResult.errors);
        break;
      }
      case "cline": {
        const clineResult = await parseClineConfiguration(baseDir);
        rules = clineResult.rules;
        errors.push(...clineResult.errors);
        break;
      }
      case "roo": {
        const rooResult = await parseRooConfiguration(baseDir);
        rules = rooResult.rules;
        errors.push(...rooResult.errors);
        break;
      }
      case "geminicli": {
        const geminiResult = await parseGeminiConfiguration(baseDir);
        rules = geminiResult.rules;
        errors.push(...geminiResult.errors);
        ignorePatterns = geminiResult.ignorePatterns;
        mcpServers = geminiResult.mcpServers;
        break;
      }
      case "junie": {
        const junieResult = await parseJunieConfiguration(baseDir);
        rules = junieResult.rules;
        errors.push(...junieResult.errors);
        break;
      }
      case "opencode": {
        const opencodeResult = await parseOpenCodeConfiguration(baseDir);
        rules = opencodeResult.rules;
        errors.push(...opencodeResult.errors);
        ignorePatterns = opencodeResult.ignorePatterns;
        mcpServers = opencodeResult.mcpServers;
        break;
      }
      case "qwencode": {
        const qwenResult = await parseQwenConfiguration(baseDir);
        rules = qwenResult.rules;
        errors.push(...qwenResult.errors);
        mcpServers = qwenResult.mcpServers;
        break;
      }
      default:
        errors.push(`Unsupported tool: ${tool}`);
        return { success: false, rulesCreated: 0, errors };
    }
  } catch (error) {
    const errorMessage = error instanceof Error ? error.message : String(error);
    errors.push(`Failed to parse ${tool} configuration: ${errorMessage}`);
    return { success: false, rulesCreated: 0, errors };
  }

<<<<<<< HEAD
  // Don't early return if RulesProcessor is available - it can load rules directly from tool files
  const rulesProcessor = RulesProcessor.create(tool, baseDir);
  const hasRulesProcessorAvailable = rulesProcessor !== null;

  if (
    rules.length === 0 &&
    !ignorePatterns &&
    !mcpServers &&
    !subagents &&
    !hasRulesProcessorAvailable
  ) {
    return { success: false, rulesCreated: 0, errors };
  }
=======
  // Note: We don't return early here as CommandsProcessor may still create files
>>>>>>> 210e6681

  // Check if no relevant features are enabled
  const rulesEnabled = features.includes("rules") || features.includes("commands");
  const ignoreEnabled = features.includes("ignore");
  const mcpEnabled = features.includes("mcp");
  const subagentsEnabled = features.includes("subagents");

  if (!rulesEnabled && !ignoreEnabled && !mcpEnabled && !subagentsEnabled) {
    if (verbose) {
      logger.log("No relevant features enabled for import");
    }
    return { success: false, rulesCreated: 0, errors: ["No features enabled for import"] };
  }

  // Ensure .rulesync directory exists
  const rulesDirPath = join(baseDir, rulesDir);
  try {
    const { mkdir } = await import("node:fs/promises");
    await mkdir(rulesDirPath, { recursive: true });
  } catch (error) {
    const errorMessage = error instanceof Error ? error.message : String(error);
    errors.push(`Failed to create rules directory: ${errorMessage}`);
    return { success: false, rulesCreated: 0, errors };
  }

<<<<<<< HEAD
  // Write rule files using RulesProcessor (only if rules or commands features are enabled)
  let rulesCreated = 0;
  if (rulesEnabled) {
    try {
      // Use RulesProcessor for supported tools (already retrieved above)
      if (rulesProcessor) {
        // Load tool-specific rules from their native locations
        const toolRules = await rulesProcessor.loadToolRules();
        if (toolRules.length > 0) {
          // Convert tool rules to rulesync format and write to .rulesync/rules/
          await rulesProcessor.writeRulesyncRulesFromToolRules(toolRules);
          rulesCreated = toolRules.length;

          if (verbose) {
            logger.success(`Created ${rulesCreated} rule files using RulesProcessor`);
          }
=======
  // Write rule files (only if rules feature is enabled, commands handled separately by CommandsProcessor)
  let rulesCreated = 0;
  if (features.includes("rules")) {
    // Filter out commands as they are now handled by CommandsProcessor
    const regularRules = rules.filter((rule) => rule.type !== "command");

    for (const rule of regularRules) {
      try {
        const baseFilename = rule.filename;
        let targetDir = rulesDirPath;

        // For regular rules, use legacy location or new location based on option
        if (!useLegacyLocation) {
          targetDir = join(rulesDirPath, "rules");
          const { mkdir } = await import("node:fs/promises");
          await mkdir(targetDir, { recursive: true });
>>>>>>> 210e6681
        }
      } else {
        // Fallback to direct rule processing for unsupported tools
        if (verbose) {
          logger.log(`RulesProcessor not available for tool: ${tool}, using direct processing`);
        }

        for (const rule of rules) {
          try {
            const baseFilename = rule.filename;
            let targetDir = rulesDirPath;

            // Commands go to .rulesync/commands/ subdirectory
            if (rule.type === "command") {
              // Only process commands if commands feature is enabled
              if (!features.includes("commands")) {
                continue;
              }
              targetDir = join(rulesDirPath, "commands");
              const { mkdir } = await import("node:fs/promises");
              await mkdir(targetDir, { recursive: true });
            } else {
              // Only process regular rules if rules feature is enabled
              if (!features.includes("rules")) {
                continue;
              }
              // For regular rules, use legacy location or new location based on option
              if (!useLegacyLocation) {
                targetDir = join(rulesDirPath, "rules");
                const { mkdir } = await import("node:fs/promises");
                await mkdir(targetDir, { recursive: true });
              }
            }

            const filePath = join(targetDir, `${baseFilename}.md`);
            const content = generateRuleFileContent(rule);

            await writeFileContent(filePath, content);
            rulesCreated++;

            if (verbose) {
              logger.success(`Created rule file: ${filePath}`);
            }
          } catch (error) {
            const errorMessage = error instanceof Error ? error.message : String(error);
            errors.push(`Failed to create rule file for ${rule.filename}: ${errorMessage}`);
          }
        }
      }
    } catch (error) {
      const errorMessage = error instanceof Error ? error.message : String(error);
      errors.push(`Failed to process rules using RulesProcessor: ${errorMessage}`);
    }
  } else {
    if (verbose && rules.filter((rule) => rule.type !== "command").length > 0) {
      logger.log(
        `Skipping ${rules.filter((rule) => rule.type !== "command").length} rule(s) (rules feature not enabled)`,
      );
    }
  }

  // Create .rulesyncignore file if ignore patterns exist and ignore feature is enabled
  let ignoreFileCreated = false;
  if (ignoreEnabled && ignorePatterns && ignorePatterns.length > 0) {
    try {
      const rulesyncignorePath = join(baseDir, ".rulesyncignore");
      const ignoreContent = `${ignorePatterns.join("\n")}\n`;
      await writeFileContent(rulesyncignorePath, ignoreContent);
      ignoreFileCreated = true;
      if (verbose) {
        logger.success(`Created .rulesyncignore with ${ignorePatterns.length} patterns`);
      }
    } catch (error) {
      const errorMessage = error instanceof Error ? error.message : String(error);
      errors.push(`Failed to create .rulesyncignore: ${errorMessage}`);
    }
  } else if (verbose && ignorePatterns && ignorePatterns.length > 0 && !ignoreEnabled) {
    logger.log(`Skipping ignore patterns (ignore feature not enabled)`);
  }

  // Create .mcp.json file if MCP servers exist and mcp feature is enabled
  let mcpFileCreated = false;
  if (mcpEnabled && mcpServers && Object.keys(mcpServers).length > 0) {
    try {
      const mcpPath = join(baseDir, rulesDir, ".mcp.json");
      const mcpContent = `${JSON.stringify({ mcpServers }, null, 2)}\n`;
      await writeFileContent(mcpPath, mcpContent);
      mcpFileCreated = true;
      if (verbose) {
        logger.success(`Created .mcp.json with ${Object.keys(mcpServers).length} servers`);
      }
    } catch (error) {
      const errorMessage = error instanceof Error ? error.message : String(error);
      errors.push(`Failed to create .mcp.json: ${errorMessage}`);
    }
  } else if (verbose && mcpServers && Object.keys(mcpServers).length > 0 && !mcpEnabled) {
    logger.log(`Skipping MCP configuration (mcp feature not enabled)`);
  }

  // Create subagent files if subagents feature is enabled
  let subagentsCreated = 0;
  if (subagentsEnabled) {
    try {
      // Use SubagentsProcessor for supported tools
      if (SubagentsProcessor.getToolTargets().includes(tool)) {
        const subagentsProcessor = new SubagentsProcessor({
          baseDir,
          toolTarget: tool,
        });

        const toolFiles = await subagentsProcessor.loadToolFiles();
        if (toolFiles.length > 0) {
          const rulesyncFiles = await subagentsProcessor.convertToolFilesToRulesyncFiles(toolFiles);
          const writtenCount = await subagentsProcessor.writeAiFiles(rulesyncFiles);
          subagentsCreated += writtenCount;
        }
      }

      if (verbose && subagentsCreated > 0) {
        logger.success(`Created ${subagentsCreated} subagent files`);
      }
    } catch (error) {
      const errorMessage = error instanceof Error ? error.message : String(error);
      errors.push(`Failed to create subagents directory: ${errorMessage}`);
    }
  } else if (verbose && subagents && subagents.length > 0) {
    logger.log(`Skipping subagents (subagents feature not enabled)`);
  }

  // Create command files using CommandsProcessor if commands feature is enabled
  let commandsCreated = 0;
  if (features.includes("commands")) {
    try {
      // Use CommandsProcessor for supported tools
      if (CommandsProcessor.getToolTargets().includes(tool)) {
        const commandsProcessor = new CommandsProcessor({
          baseDir,
          toolTarget: tool,
        });

        const toolFiles = await commandsProcessor.loadToolFiles();
        if (toolFiles.length > 0) {
          const rulesyncFiles = await commandsProcessor.convertToolFilesToRulesyncFiles(toolFiles);
          const writtenCount = await commandsProcessor.writeAiFiles(rulesyncFiles);
          commandsCreated = writtenCount;
        }
      }

      if (verbose && commandsCreated > 0) {
        logger.success(`Created ${commandsCreated} command files`);
      }
    } catch (error) {
      const errorMessage = error instanceof Error ? error.message : String(error);
      errors.push(`Failed to create commands directory: ${errorMessage}`);
    }
  }

  const result: ImportResult = {
    success:
      errors.length === 0 &&
      (rulesCreated > 0 ||
        ignoreFileCreated ||
        mcpFileCreated ||
        subagentsCreated > 0 ||
        commandsCreated > 0),
    rulesCreated,
    errors,
    ignoreFileCreated,
    mcpFileCreated,
    subagentsCreated: subagentsCreated > 0 ? subagentsCreated : undefined,
    commandsCreated: commandsCreated > 0 ? commandsCreated : undefined,
  };

  return result;
}

function generateRuleFileContent(rule: ParsedRule): string {
  // Commands are now handled by CommandsProcessor, this function only handles regular rules
  const frontmatter = matter.stringify("", rule.frontmatter);
  return frontmatter + rule.content;
}<|MERGE_RESOLUTION|>--- conflicted
+++ resolved
@@ -16,7 +16,6 @@
   parseQwenConfiguration,
   parseRooConfiguration,
 } from "../parsers/index.js";
-import { RulesProcessor } from "../rules/rules-processor.js";
 import { SubagentsProcessor } from "../subagents/subagents-processor.js";
 import type { FeatureType } from "../types/config-options.js";
 import type { ParsedRule, ToolTarget } from "../types/index.js";
@@ -165,23 +164,7 @@
     return { success: false, rulesCreated: 0, errors };
   }
 
-<<<<<<< HEAD
-  // Don't early return if RulesProcessor is available - it can load rules directly from tool files
-  const rulesProcessor = RulesProcessor.create(tool, baseDir);
-  const hasRulesProcessorAvailable = rulesProcessor !== null;
-
-  if (
-    rules.length === 0 &&
-    !ignorePatterns &&
-    !mcpServers &&
-    !subagents &&
-    !hasRulesProcessorAvailable
-  ) {
-    return { success: false, rulesCreated: 0, errors };
-  }
-=======
   // Note: We don't return early here as CommandsProcessor may still create files
->>>>>>> 210e6681
 
   // Check if no relevant features are enabled
   const rulesEnabled = features.includes("rules") || features.includes("commands");
@@ -207,24 +190,6 @@
     return { success: false, rulesCreated: 0, errors };
   }
 
-<<<<<<< HEAD
-  // Write rule files using RulesProcessor (only if rules or commands features are enabled)
-  let rulesCreated = 0;
-  if (rulesEnabled) {
-    try {
-      // Use RulesProcessor for supported tools (already retrieved above)
-      if (rulesProcessor) {
-        // Load tool-specific rules from their native locations
-        const toolRules = await rulesProcessor.loadToolRules();
-        if (toolRules.length > 0) {
-          // Convert tool rules to rulesync format and write to .rulesync/rules/
-          await rulesProcessor.writeRulesyncRulesFromToolRules(toolRules);
-          rulesCreated = toolRules.length;
-
-          if (verbose) {
-            logger.success(`Created ${rulesCreated} rule files using RulesProcessor`);
-          }
-=======
   // Write rule files (only if rules feature is enabled, commands handled separately by CommandsProcessor)
   let rulesCreated = 0;
   if (features.includes("rules")) {
@@ -241,59 +206,21 @@
           targetDir = join(rulesDirPath, "rules");
           const { mkdir } = await import("node:fs/promises");
           await mkdir(targetDir, { recursive: true });
->>>>>>> 210e6681
         }
-      } else {
-        // Fallback to direct rule processing for unsupported tools
+
+        const filePath = join(targetDir, `${baseFilename}.md`);
+        const content = generateRuleFileContent(rule);
+
+        await writeFileContent(filePath, content);
+        rulesCreated++;
+
         if (verbose) {
-          logger.log(`RulesProcessor not available for tool: ${tool}, using direct processing`);
+          logger.success(`Created rule file: ${filePath}`);
         }
-
-        for (const rule of rules) {
-          try {
-            const baseFilename = rule.filename;
-            let targetDir = rulesDirPath;
-
-            // Commands go to .rulesync/commands/ subdirectory
-            if (rule.type === "command") {
-              // Only process commands if commands feature is enabled
-              if (!features.includes("commands")) {
-                continue;
-              }
-              targetDir = join(rulesDirPath, "commands");
-              const { mkdir } = await import("node:fs/promises");
-              await mkdir(targetDir, { recursive: true });
-            } else {
-              // Only process regular rules if rules feature is enabled
-              if (!features.includes("rules")) {
-                continue;
-              }
-              // For regular rules, use legacy location or new location based on option
-              if (!useLegacyLocation) {
-                targetDir = join(rulesDirPath, "rules");
-                const { mkdir } = await import("node:fs/promises");
-                await mkdir(targetDir, { recursive: true });
-              }
-            }
-
-            const filePath = join(targetDir, `${baseFilename}.md`);
-            const content = generateRuleFileContent(rule);
-
-            await writeFileContent(filePath, content);
-            rulesCreated++;
-
-            if (verbose) {
-              logger.success(`Created rule file: ${filePath}`);
-            }
-          } catch (error) {
-            const errorMessage = error instanceof Error ? error.message : String(error);
-            errors.push(`Failed to create rule file for ${rule.filename}: ${errorMessage}`);
-          }
-        }
-      }
-    } catch (error) {
-      const errorMessage = error instanceof Error ? error.message : String(error);
-      errors.push(`Failed to process rules using RulesProcessor: ${errorMessage}`);
+      } catch (error) {
+        const errorMessage = error instanceof Error ? error.message : String(error);
+        errors.push(`Failed to create rule file for ${rule.filename}: ${errorMessage}`);
+      }
     }
   } else {
     if (verbose && rules.filter((rule) => rule.type !== "command").length > 0) {
