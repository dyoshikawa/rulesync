--- conflicted
+++ resolved
@@ -1,10 +1,7 @@
 import { join } from "node:path";
 import matter from "gray-matter";
-<<<<<<< HEAD
-import { McpProcessor, type McpProcessorToolTarget } from "../mcp/mcp-processor.js";
-=======
 import { CommandsProcessor } from "../commands/commands-processor.js";
->>>>>>> 210e6681
+import { McpProcessor } from "../mcp/mcp-processor.js";
 import {
   parseAgentsMdConfiguration,
   parseAmazonqcliConfiguration,
@@ -257,34 +254,14 @@
   let mcpFileCreated = false;
   if (mcpEnabled && mcpServers && Object.keys(mcpServers).length > 0) {
     try {
-      // Map tool names to MCP processor tool targets
-      const toolTargetMapping: Partial<Record<ToolTarget, McpProcessorToolTarget>> = {
-        amazonqcli: "amazonqcli",
-        augmentcode: "augmentcode",
-        "augmentcode-legacy": "augmentcode",
-        claudecode: "claudecode",
-        cline: "cline",
-        codexcli: "codexcli",
-        copilot: "copilot",
-        cursor: "cursor",
-        geminicli: "geminicli",
-        junie: "junie",
-        kiro: "kiro",
-        opencode: "opencode",
-        qwencode: "qwencode",
-        roo: "roo",
-        windsurf: "windsurf",
-      };
-
-      const mcpToolTarget = toolTargetMapping[tool];
-      if (mcpToolTarget) {
+      // Use McpProcessor for supported tools
+      if (McpProcessor.getToolTargets().includes(tool)) {
         const mcpProcessor = new McpProcessor({
           baseDir,
-          toolTarget: mcpToolTarget,
+          toolTarget: tool,
         });
         await mcpProcessor.writeRulesyncMcpFromImport(mcpServers);
         mcpFileCreated = true;
-        // Note: McpProcessor already logs the success message
       } else {
         // Fallback to original behavior for tools not yet supported by McpProcessor
         const mcpPath = join(baseDir, rulesDir, ".mcp.json");
