import { beforeEach, describe, expect, it, vi } from "vitest";
import type { ParsedRule } from "../../types/index.js";
import { getDefaultConfig } from "../../utils/config.js";
import { fileExists, readFileContent, resolvePath, writeFileContent } from "../../utils/file.js";
import { loadIgnorePatterns } from "../../utils/ignore.js";
import { generateClaudecodeConfig } from "./claudecode.js";

vi.mock("../../utils/ignore.js", () => ({
  loadIgnorePatterns: vi.fn(),
}));

vi.mock("../../utils/file.js", () => ({
  fileExists: vi.fn(),
  readFileContent: vi.fn(),
  writeFileContent: vi.fn(),
  ensureDir: vi.fn(),
  resolvePath: vi.fn(),
}));

describe("claudecode generator", () => {
  const config = getDefaultConfig();

  beforeEach(() => {
    vi.clearAllMocks();
    vi.mocked(loadIgnorePatterns).mockResolvedValue({ patterns: [] });
    vi.mocked(resolvePath).mockImplementation((path: string, baseDir?: string) =>
      baseDir ? `${baseDir}/${path}` : path,
    );
  });

  const mockRules: ParsedRule[] = [
    {
      frontmatter: {
        root: true,
        targets: ["claudecode"],
        description: "Overview coding rule",
        globs: ["**/*.ts"],
      },
      content: "Use TypeScript for all new code.",
      filename: "typescript-rule",
      filepath: "/test/typescript-rule.md",
    },
    {
      frontmatter: {
        root: false,
        targets: ["claudecode"],
        description: "Detail architecture rule",
        globs: ["**/*.tsx"],
      },
      content: "Follow clean architecture principles.",
      filename: "architecture-rule",
      filepath: "/test/architecture-rule.md",
    },
    {
      frontmatter: {
        root: false,
        targets: ["claudecode"],
        description: "Detail naming rule",
        globs: ["**/*.js"],
      },
      content: "Use camelCase for variables.",
      filename: "naming-rule",
      filepath: "/test/naming-rule.md",
    },
  ];

  it("should generate claudecode configuration", async () => {
    const outputs = await generateClaudecodeConfig(mockRules, config);

<<<<<<< HEAD
    expect(outputs).toHaveLength(3); // 1 main file + 2 detail memory files

    // Find the root CLAUDE.md file
    const rootOutput = outputs.find((output) => output.filepath === "CLAUDE.md");
    expect(rootOutput).toBeDefined();
    expect(rootOutput!.tool).toBe("claudecode");
    expect(rootOutput!.content).not.toContain("# Claude Code Memory - Project Instructions");
    expect(rootOutput!.content).not.toContain("Generated from rulesync configuration");
    expect(rootOutput!.content).toContain(
      "Please also reference the following documents as needed:",
    );
    expect(rootOutput!.content).toContain(
      '@.claude/memories/architecture-rule.md description: "Detail architecture rule" globs: "**/*.tsx"',
    );
    expect(rootOutput!.content).toContain(
=======
    expect(outputs).toHaveLength(3); // 2 detail memory files + 1 main file

    // Check detail files are generated first
    expect(outputs[0]!.tool).toBe("claudecode");
    expect(outputs[0]!.filepath).toBe(".claude/memories/architecture-rule.md");
    expect(outputs[1]!.tool).toBe("claudecode");
    expect(outputs[1]!.filepath).toBe(".claude/memories/naming-rule.md");

    // Check main CLAUDE.md file (should be last)
    const mainFile = outputs[2]!;
    expect(mainFile.tool).toBe("claudecode");
    expect(mainFile.filepath).toBe("CLAUDE.md");
    expect(mainFile.content).not.toContain("# Claude Code Memory - Project Instructions");
    expect(mainFile.content).not.toContain("Generated from rulesync configuration");
    expect(mainFile.content).toContain("Please also reference the following documents as needed:");
    expect(mainFile.content).toContain(
      '@.claude/memories/architecture-rule.md description: "Detail architecture rule" globs: "**/*.tsx"',
    );
    expect(mainFile.content).toContain(
>>>>>>> ea0da22a
      '@.claude/memories/naming-rule.md description: "Detail naming rule" globs: "**/*.js"',
    );
  });

  it("should separate overview and detail rules", async () => {
    const outputs = await generateClaudecodeConfig(mockRules, config);

<<<<<<< HEAD
    // Find the root CLAUDE.md file
    const rootOutput = outputs.find((output) => output.filepath === "CLAUDE.md");
    expect(rootOutput).toBeDefined();

    // Main CLAUDE.md should contain overview rules and memory references
    expect(rootOutput!.content).toContain("Use TypeScript for all new code.");
    expect(rootOutput!.content).toContain(
      "Please also reference the following documents as needed:",
    );
    expect(rootOutput!.content).toContain(
      '@.claude/memories/architecture-rule.md description: "Detail architecture rule" globs: "**/*.tsx"',
    );
    expect(rootOutput!.content).toContain(
=======
    // Main CLAUDE.md should contain overview rules and memory references (at index 2)
    const mainFile = outputs[2]!;
    expect(mainFile.content).toContain("Use TypeScript for all new code.");
    expect(mainFile.content).toContain("Please also reference the following documents as needed:");
    expect(mainFile.content).toContain(
      '@.claude/memories/architecture-rule.md description: "Detail architecture rule" globs: "**/*.tsx"',
    );
    expect(mainFile.content).toContain(
>>>>>>> ea0da22a
      '@.claude/memories/naming-rule.md description: "Detail naming rule" globs: "**/*.js"',
    );

    // Detail rules should be in separate memory files
<<<<<<< HEAD
    const detailOutputs = outputs.filter((output) =>
      output.filepath.startsWith(".claude/memories/"),
    );
    expect(detailOutputs).toHaveLength(2);
    expect(
      detailOutputs.some((output) => output.filepath === ".claude/memories/architecture-rule.md"),
    ).toBe(true);
    expect(
      detailOutputs.some((output) => output.filepath === ".claude/memories/naming-rule.md"),
    ).toBe(true);
=======
    expect(outputs[0]!.filepath).toBe(".claude/memories/architecture-rule.md");
    expect(outputs[1]!.filepath).toBe(".claude/memories/naming-rule.md");
>>>>>>> ea0da22a
  });

  it("should include rule metadata", async () => {
    const outputs = await generateClaudecodeConfig([mockRules[0]!], config);

    const rootOutput = outputs.find((output) => output.filepath === "CLAUDE.md");
    expect(rootOutput).toBeDefined();
    expect(rootOutput!.content).not.toContain("### Overview coding rule");
    expect(rootOutput!.content).toContain("Use TypeScript for all new code.");
  });

  it("should handle rules without description", async () => {
    const ruleWithoutDescription: ParsedRule = {
      frontmatter: {
        root: true,
        targets: ["claudecode"],
        description: "",
        globs: [],
      },
      content: "Some rule content.",
      filename: "test-rule",
      filepath: "/test/test-rule.md",
    };

    const outputs = await generateClaudecodeConfig([ruleWithoutDescription], config);

    const rootOutput = outputs.find((output) => output.filepath === "CLAUDE.md");
    expect(rootOutput).toBeDefined();
    expect(rootOutput!.content).not.toContain("### Test rule");
    expect(rootOutput!.content).toContain("Some rule content.");
  });

  it("should handle rules without globs", async () => {
    const ruleWithoutGlobs: ParsedRule = {
      frontmatter: {
        root: true,
        targets: ["claudecode"],
        description: "Test rule",
        globs: [],
      },
      content: "Some rule content.",
      filename: "test-rule",
      filepath: "/test/test-rule.md",
    };

    const outputs = await generateClaudecodeConfig([ruleWithoutGlobs], config);

    const rootOutput = outputs.find((output) => output.filepath === "CLAUDE.md");
    expect(rootOutput).toBeDefined();
    expect(rootOutput!.content).toContain("Some rule content.");
  });

  it("should handle empty rules array", async () => {
    const outputs = await generateClaudecodeConfig([], config);

    expect(outputs).toHaveLength(1);
    const rootOutput = outputs.find((output) => output.filepath === "CLAUDE.md");
    expect(rootOutput).toBeDefined();
    expect(rootOutput!.content).not.toContain("# Claude Code Memory - Project Instructions");
    expect(rootOutput!.content).not.toContain("@");
  });

  it("should generate memory files for detail rules", async () => {
    const outputs = await generateClaudecodeConfig(mockRules, config);

    // Should have memory files for detail rules
    const architectureMemory = outputs.find((o) => o.filepath.includes("architecture-rule.md"));
    const namingMemory = outputs.find((o) => o.filepath.includes("naming-rule.md"));

    expect(architectureMemory).toBeDefined();
    expect(architectureMemory?.content).toContain("Follow clean architecture principles.");

    expect(namingMemory).toBeDefined();
    expect(namingMemory?.content).toContain("Use camelCase for variables.");
  });

  it("should update settings.json when .rulesyncignore exists", async () => {
    vi.mocked(loadIgnorePatterns).mockResolvedValue({
      patterns: ["*.test.md", "temp/**/*"],
    });
    vi.mocked(fileExists).mockResolvedValue(false);

    await generateClaudecodeConfig(mockRules, config);

    expect(writeFileContent).toHaveBeenCalledWith(
      ".claude/settings.json",
      expect.stringContaining('"Read(*.test.md)"'),
    );
    expect(writeFileContent).toHaveBeenCalledWith(
      ".claude/settings.json",
      expect.stringContaining('"Read(temp/**/*)"'),
    );
  });

  it("should merge with existing settings.json", async () => {
    vi.mocked(loadIgnorePatterns).mockResolvedValue({
      patterns: ["*.test.md"],
    });
    vi.mocked(fileExists).mockResolvedValue(true);
    vi.mocked(readFileContent).mockResolvedValue(
      JSON.stringify({
        permissions: {
          deny: ["Bash(sudo:*)"],
        },
      }),
    );

    await generateClaudecodeConfig(mockRules, config);

    const callArgs = vi.mocked(writeFileContent).mock.calls[0];
    const settingsContent = JSON.parse(callArgs?.[1] ?? "");

    expect(settingsContent.permissions.deny).toContain("Bash(sudo:*)");
    expect(settingsContent.permissions.deny).toContain("Read(*.test.md)");
  });

  it("should not update settings.json when no ignore patterns exist", async () => {
    vi.mocked(loadIgnorePatterns).mockResolvedValue({ patterns: [] });

    await generateClaudecodeConfig(mockRules, config);

    expect(writeFileContent).not.toHaveBeenCalledWith(
      expect.stringContaining("settings.json"),
      expect.any(String),
    );
  });

  it("should respect baseDir parameter for settings.json", async () => {
    vi.mocked(loadIgnorePatterns).mockResolvedValue({
      patterns: ["*.test.md"],
    });
    vi.mocked(fileExists).mockResolvedValue(false);

    await generateClaudecodeConfig(mockRules, config, "/custom/base");

    expect(writeFileContent).toHaveBeenCalledWith(
      "/custom/base/.claude/settings.json",
      expect.stringContaining('"Read(*.test.md)"'),
    );
  });

  it("should preserve existing settings outside of permissions.deny", async () => {
    vi.mocked(loadIgnorePatterns).mockResolvedValue({
      patterns: ["*.test.md"],
    });
    vi.mocked(fileExists).mockResolvedValue(true);
    vi.mocked(readFileContent).mockResolvedValue(
      JSON.stringify({
        permissions: {
          deny: ["Bash(sudo:*)"],
          allow: ["Read(*.ts)", "Write(*.js)"],
          defaultMode: "acceptEdits",
        },
        customSetting: "value",
        anotherSetting: {
          nested: "property",
        },
      }),
    );

    await generateClaudecodeConfig(mockRules, config);

    const callArgs = vi
      .mocked(writeFileContent)
      .mock.calls.find((call) => call?.[0]?.includes("settings.json"));
    const settingsContent = JSON.parse(callArgs?.[1] ?? "");

    // Check that deny array is updated with our new patterns
    expect(settingsContent.permissions.deny).toContain("Bash(sudo:*)");
    expect(settingsContent.permissions.deny).toContain("Read(*.test.md)");

    // Check that other permissions properties are preserved
    expect(settingsContent.permissions.allow).toEqual(["Read(*.ts)", "Write(*.js)"]);
    expect(settingsContent.permissions.defaultMode).toBe("acceptEdits");

    // Check that root-level custom settings are preserved
    expect(settingsContent.customSetting).toBe("value");
    expect(settingsContent.anotherSetting).toEqual({
      nested: "property",
    });
  });

  it("should handle settings.json without permissions.deny", async () => {
    vi.mocked(loadIgnorePatterns).mockResolvedValue({
      patterns: ["*.test.md"],
    });
    vi.mocked(fileExists).mockResolvedValue(true);
    vi.mocked(readFileContent).mockResolvedValue(
      JSON.stringify({
        permissions: {
          allow: ["Read(*.ts)", "Write(*.js)"],
          defaultMode: "acceptEdits",
        },
        customSetting: "value",
      }),
    );

    await generateClaudecodeConfig(mockRules, config);

    const callArgs = vi
      .mocked(writeFileContent)
      .mock.calls.find((call) => call?.[0]?.includes("settings.json"));
    const settingsContent = JSON.parse(callArgs?.[1] ?? "");

    // Check that deny array is created with our patterns
    expect(settingsContent.permissions.deny).toContain("Read(*.test.md)");

    // Check that other permissions properties are preserved
    expect(settingsContent.permissions.allow).toEqual(["Read(*.ts)", "Write(*.js)"]);
    expect(settingsContent.permissions.defaultMode).toBe("acceptEdits");

    // Check that root-level custom settings are preserved
    expect(settingsContent.customSetting).toBe("value");
  });

  it("should handle settings.json without permissions object", async () => {
    vi.mocked(loadIgnorePatterns).mockResolvedValue({
      patterns: ["*.test.md"],
    });
    vi.mocked(fileExists).mockResolvedValue(true);
    vi.mocked(readFileContent).mockResolvedValue(
      JSON.stringify({
        customSetting: "value",
        anotherSetting: {
          nested: "property",
        },
      }),
    );

    await generateClaudecodeConfig(mockRules, config);

    const callArgs = vi
      .mocked(writeFileContent)
      .mock.calls.find((call) => call?.[0]?.includes("settings.json"));
    const settingsContent = JSON.parse(callArgs?.[1] ?? "");

    // Check that permissions object is created with deny array
    expect(settingsContent.permissions.deny).toContain("Read(*.test.md)");

    // Check that root-level custom settings are preserved
    expect(settingsContent.customSetting).toBe("value");
    expect(settingsContent.anotherSetting).toEqual({
      nested: "property",
    });
  });

  it("should escape double quotes in descriptions", async () => {
    const ruleWithQuotes: ParsedRule = {
      frontmatter: {
        root: false,
        targets: ["claudecode"],
        description: 'Rule with "double quotes" in description',
        globs: ["**/*.ts"],
      },
      content: "Some rule content.",
      filename: "quoted-rule",
      filepath: "/test/quoted-rule.md",
    };

    const outputs = await generateClaudecodeConfig([ruleWithQuotes], config);

<<<<<<< HEAD
    const rootOutput = outputs.find((output) => output.filepath === "CLAUDE.md");
    expect(rootOutput).toBeDefined();
    expect(rootOutput!.content).toContain(
=======
    expect(outputs[1]!.content).toContain(
>>>>>>> ea0da22a
      '@.claude/memories/quoted-rule.md description: "Rule with \\"double quotes\\" in description" globs: "**/*.ts"',
    );
  });

  it("should join multiple globs with comma without space", async () => {
    const ruleWithMultipleGlobs: ParsedRule = {
      frontmatter: {
        root: false,
        targets: ["claudecode"],
        description: "Rule with multiple globs",
        globs: ["**/*.ts", "**/*.tsx", "src/**/*.js"],
      },
      content: "Some rule content.",
      filename: "multi-glob-rule",
      filepath: "/test/multi-glob-rule.md",
    };

    const outputs = await generateClaudecodeConfig([ruleWithMultipleGlobs], config);

<<<<<<< HEAD
    const rootOutput = outputs.find((output) => output.filepath === "CLAUDE.md");
    expect(rootOutput).toBeDefined();
    expect(rootOutput!.content).toContain(
=======
    expect(outputs[1]!.content).toContain(
>>>>>>> ea0da22a
      '@.claude/memories/multi-glob-rule.md description: "Rule with multiple globs" globs: "**/*.ts,**/*.tsx,src/**/*.js"',
    );
  });
});<|MERGE_RESOLUTION|>--- conflicted
+++ resolved
@@ -67,7 +67,6 @@
   it("should generate claudecode configuration", async () => {
     const outputs = await generateClaudecodeConfig(mockRules, config);
 
-<<<<<<< HEAD
     expect(outputs).toHaveLength(3); // 1 main file + 2 detail memory files
 
     // Find the root CLAUDE.md file
@@ -83,27 +82,6 @@
       '@.claude/memories/architecture-rule.md description: "Detail architecture rule" globs: "**/*.tsx"',
     );
     expect(rootOutput!.content).toContain(
-=======
-    expect(outputs).toHaveLength(3); // 2 detail memory files + 1 main file
-
-    // Check detail files are generated first
-    expect(outputs[0]!.tool).toBe("claudecode");
-    expect(outputs[0]!.filepath).toBe(".claude/memories/architecture-rule.md");
-    expect(outputs[1]!.tool).toBe("claudecode");
-    expect(outputs[1]!.filepath).toBe(".claude/memories/naming-rule.md");
-
-    // Check main CLAUDE.md file (should be last)
-    const mainFile = outputs[2]!;
-    expect(mainFile.tool).toBe("claudecode");
-    expect(mainFile.filepath).toBe("CLAUDE.md");
-    expect(mainFile.content).not.toContain("# Claude Code Memory - Project Instructions");
-    expect(mainFile.content).not.toContain("Generated from rulesync configuration");
-    expect(mainFile.content).toContain("Please also reference the following documents as needed:");
-    expect(mainFile.content).toContain(
-      '@.claude/memories/architecture-rule.md description: "Detail architecture rule" globs: "**/*.tsx"',
-    );
-    expect(mainFile.content).toContain(
->>>>>>> ea0da22a
       '@.claude/memories/naming-rule.md description: "Detail naming rule" globs: "**/*.js"',
     );
   });
@@ -111,7 +89,6 @@
   it("should separate overview and detail rules", async () => {
     const outputs = await generateClaudecodeConfig(mockRules, config);
 
-<<<<<<< HEAD
     // Find the root CLAUDE.md file
     const rootOutput = outputs.find((output) => output.filepath === "CLAUDE.md");
     expect(rootOutput).toBeDefined();
@@ -125,21 +102,10 @@
       '@.claude/memories/architecture-rule.md description: "Detail architecture rule" globs: "**/*.tsx"',
     );
     expect(rootOutput!.content).toContain(
-=======
-    // Main CLAUDE.md should contain overview rules and memory references (at index 2)
-    const mainFile = outputs[2]!;
-    expect(mainFile.content).toContain("Use TypeScript for all new code.");
-    expect(mainFile.content).toContain("Please also reference the following documents as needed:");
-    expect(mainFile.content).toContain(
-      '@.claude/memories/architecture-rule.md description: "Detail architecture rule" globs: "**/*.tsx"',
-    );
-    expect(mainFile.content).toContain(
->>>>>>> ea0da22a
       '@.claude/memories/naming-rule.md description: "Detail naming rule" globs: "**/*.js"',
     );
 
     // Detail rules should be in separate memory files
-<<<<<<< HEAD
     const detailOutputs = outputs.filter((output) =>
       output.filepath.startsWith(".claude/memories/"),
     );
@@ -150,10 +116,6 @@
     expect(
       detailOutputs.some((output) => output.filepath === ".claude/memories/naming-rule.md"),
     ).toBe(true);
-=======
-    expect(outputs[0]!.filepath).toBe(".claude/memories/architecture-rule.md");
-    expect(outputs[1]!.filepath).toBe(".claude/memories/naming-rule.md");
->>>>>>> ea0da22a
   });
 
   it("should include rule metadata", async () => {
@@ -415,13 +377,9 @@
 
     const outputs = await generateClaudecodeConfig([ruleWithQuotes], config);
 
-<<<<<<< HEAD
-    const rootOutput = outputs.find((output) => output.filepath === "CLAUDE.md");
-    expect(rootOutput).toBeDefined();
-    expect(rootOutput!.content).toContain(
-=======
-    expect(outputs[1]!.content).toContain(
->>>>>>> ea0da22a
+    const rootOutput = outputs.find((output) => output.filepath === "CLAUDE.md");
+    expect(rootOutput).toBeDefined();
+    expect(rootOutput!.content).toContain(
       '@.claude/memories/quoted-rule.md description: "Rule with \\"double quotes\\" in description" globs: "**/*.ts"',
     );
   });
@@ -441,13 +399,9 @@
 
     const outputs = await generateClaudecodeConfig([ruleWithMultipleGlobs], config);
 
-<<<<<<< HEAD
-    const rootOutput = outputs.find((output) => output.filepath === "CLAUDE.md");
-    expect(rootOutput).toBeDefined();
-    expect(rootOutput!.content).toContain(
-=======
-    expect(outputs[1]!.content).toContain(
->>>>>>> ea0da22a
+    const rootOutput = outputs.find((output) => output.filepath === "CLAUDE.md");
+    expect(rootOutput).toBeDefined();
+    expect(rootOutput!.content).toContain(
       '@.claude/memories/multi-glob-rule.md description: "Rule with multiple globs" globs: "**/*.ts,**/*.tsx,src/**/*.js"',
     );
   });
